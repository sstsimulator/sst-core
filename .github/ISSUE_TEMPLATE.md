--- conflicted
+++ resolved
@@ -11,11 +11,3 @@
 5 - Provide sha1 of all relevant sst repositories (sst-core, sst-elements, etc)
 
 6 - Fill out Labels, Milestones, and Assignee fields as best possible
-<<<<<<< HEAD
-
-<<<<<<< HEAD
-=======
-
->>>>>>> devel
-=======
->>>>>>> 1d4e9e8a
