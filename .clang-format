--- conflicted
+++ resolved
@@ -49,11 +49,7 @@
   SplitEmptyFunction: false
   SplitEmptyRecord: false
   SplitEmptyNamespace: false
-<<<<<<< HEAD
-BreakBeforeBinaryOperators: All
-=======
 BreakBeforeBinaryOperators: None
->>>>>>> 9b62f1e9
 BreakBeforeInheritanceComma: false
 BreakInheritanceList: AfterColon
 BreakBeforeTernaryOperators: true
@@ -173,25 +169,17 @@
   - SST_ELI_DECLARE_INFO_EXTERN
   - SST_ELI_DECLARE_NEW_BASE
   - SST_ELI_DECLARE_STATISTIC_TEMPLATE
-<<<<<<< HEAD
-  - SST_ELI_DOCUMENT_PARAMS
-  - SST_ELI_DOCUMENT_PORTS
-=======
   - SST_ELI_DOCUMENT_MODEL_SUPPORTED_EXTENSIONS
   - SST_ELI_DOCUMENT_PARAMS
   - SST_ELI_DOCUMENT_PORTS
   - SST_ELI_DOCUMENT_SIMPLE_INFO
->>>>>>> 9b62f1e9
   - SST_ELI_DOCUMENT_STATISTICS
   - SST_ELI_DOCUMENT_SUBCOMPONENT_SLOTS
   - SST_ELI_INTERFACE_INFO
   - SST_ELI_NEW_BASE_CTOR
   - SST_ELI_REGISTER_COMPONENT
   - SST_ELI_REGISTER_DERIVED
-<<<<<<< HEAD
-=======
   - SST_ELI_REGISTER_MODEL_DESCRIPTION
->>>>>>> 9b62f1e9
   - SST_ELI_REGISTER_MODULE
   - SST_ELI_REGISTER_PARTITIONER
   - SST_ELI_REGISTER_SUBCOMPONENT_API
