
AC_INIT([SSTCore], [-dev], [wg-sst@sandia.gov])

AC_PREREQ([2.59])
AC_COPYRIGHT([Copyright National Technology and Engineering Solutions of Sandia (NTESS), 2004-2023])

AC_CONFIG_AUX_DIR([config])
AC_CONFIG_MACRO_DIR([config])
AC_PREFIX_DEFAULT([/usr/local])
AM_INIT_AUTOMAKE([1.9.6 foreign dist-bzip2 subdir-objects no-define tar-pax])

# If Automake supports silent rules, enable them.
m4_ifdef([AM_SILENT_RULES], [AM_SILENT_RULES([yes])])
m4_pattern_allow([LT_LIBEXT])

AC_CONFIG_HEADERS([src/sst/core/sst_config.h])

# Lets check for the standard compilers and basic options
AC_PROG_CC
AM_PROG_CC_C_O
m4_if(m4_defn([AC_AUTOCONF_VERSION]), 2.71,, m4_defn([AC_AUTOCONF_VERSION]), 2.70,, [AC_PROG_CC_C99]) 
AC_C_INLINE
AC_PROG_MAKE_SET

AC_PROG_CXX
AC_CACHE_SAVE

AC_PROG_CPP
AC_CANONICAL_HOST

AC_CACHE_SAVE

LT_INIT([shared disable-static dlopen])

dnl Work out the C++ standard which we are going to use
AX_CXX_COMPILE_STDCXX_17(noext)

CXXFLAGS="$CXXFLAGS -std=c++17"
#AS_IF([test "x$found_cxx1y" = "xyes"],
#        [CXXFLAGS="$CXXFLAGS $SST_CXX1Y_FLAGS"],
#        [CXXFLAGS="$CXXFLAGS $SST_CXX0X_FLAGS"])

SST_CHECK_PICKY
AS_IF([test "x$use_picky" = "xyes"],
      [WARNFLAGS="-Wall -Wextra"],
      [WARNFLAGS=""])
CFLAGS="$CFLAGS $WARNFLAGS"
CXXFLAGS="$CXXFLAGS $WARNFLAGS"

CPPFLAGS='-I$(top_srcdir)/src -I$(top_builddir)/src'" $CPPFLAGS"

AC_CHECK_HEADERS([c_asm.h dlfcn.h intrinsics.h mach/mach_time.h sys/time.h sys/stat.h sys/types.h unistd.h])

AC_CACHE_SAVE

AC_CHECK_PROG([DOXYGEN], [doxygen], [doxygen])
AM_CONDITIONAL([HAVE_DOXYGEN], [test "$DOXYGEN" = "doxygen"])

SST_CHECK_PREVIEW_BUILD()
SST_ENABLE_TESTFRAMEWORK_DEV()

SST_CHECK_OSX()
SST_CHECK_MPI([], [AC_MSG_ERROR([Could not find MPI package])])

SST_CHECK_PYTHON([], [AC_MSG_ERROR([Could not find Python, this is required for SST to build])])
SST_CHECK_LIBZ([have_zlib="yes"],[have_zlib="no"],[AC_MSG_ERROR([zlib was requested but could not be found.])])
SST_CHECK_CURSES()
<<<<<<< HEAD
dnl AC_MSG_ERROR([Could not find curses, this is required for utility sst-info to build])])
=======
>>>>>>> 9bfe411d
SST_CHECK_BACKTRACE()
SST_CHECK_HDF5()
SST_CHECK_MEM_POOL()

SST_ENABLE_DEBUG_OUTPUT()
SST_ENABLE_DEBUG_EVENT_TRACKING()
SST_ENABLE_PERF_TRACKING()

AS_IF([test "$use_mempool" = "no" -a "$enable_debug_event_tracking" = "yes"],
[AC_MSG_ERROR([Event Tracking cannot be enabled with mem-pools disabled.])])

SST_ENABLE_CORE_PROFILE()

SST_CHECK_FPIC()

AC_DEFINE_UNQUOTED([SST_CPPFLAGS], ["$CPPFLAGS"], [Defines the CPPFLAGS used to build SST])
AC_DEFINE_UNQUOTED([SST_CFLAGS], ["$CFLAGS"], [Defines the CFLAGS used to build SST])
AC_DEFINE_UNQUOTED([SST_CXXFLAGS], ["$CXXFLAGS"], [Defines the CXXFLAGS used to build SST])
AC_DEFINE_UNQUOTED([SST_LDFLAGS], ["$LDFLAGS"], [Defines the LDFLAGS used to build SST])

AC_DEFINE_UNQUOTED([SST_CC], ["$CC"], [Defines the C compiler used to build SST])
AC_DEFINE_UNQUOTED([SST_CXX], ["$CXX"], [Defines the C++ compiler used to build SST])
AC_DEFINE_UNQUOTED([SST_LD], ["$LD"], [Defines the linker used to build SST])
AC_DEFINE_UNQUOTED([SST_MPICC], ["$MPICC"], [Defines the MPI C compiler used to build SST])
AC_DEFINE_UNQUOTED([SST_MPICXX], ["$MPICXX"], [Defines the MPI C++ compilers used to build SST])

AC_DEFINE_UNQUOTED([SST_CPP], ["$CPP"], [Defines the C preprocessor used to build SST])
AC_DEFINE_UNQUOTED([SST_CXXCPP], ["$CXXCPP"], [Defines the C++ preprocessor used to build SST])

AC_DEFINE_UNQUOTED([SST_PYTHON_CPPFLAGS], ["$PYTHON_CPPFLAGS"],
	[Defines the CPPFLAGS needed to compile Python into SST])
AC_DEFINE_UNQUOTED([SST_PYTHON_LDFLAGS], ["$PYTHON_LDFLAGS"],
	[Defines the LDFLAGS needed to compile Python into SST])

AC_DEFINE([__STDC_FORMAT_MACROS], [1], [Defines that standard PRI macros should be enabled])

AC_MSG_CHECKING([for SST-Core Git Branch, Head SHA and Commit Count])
if test -d ".git" ; then
    SSTCORE_GIT_BRANCH=`git rev-parse --abbrev-ref HEAD`
    AC_MSG_RESULT([${SSTCORE_GIT_BRANCH}])
    SSTCORE_GIT_HEADSHA=`git rev-parse HEAD`
    AC_MSG_RESULT([${SSTCORE_GIT_HEADSHA}])
	SSTCORE_GIT_COMMITCOUNT=`git rev-list HEAD | wc -l | sed -e 's/^ *//g'`
	AC_MSG_RESULT([${SSTCORE_GIT_COMMITCOUNT}])
else
    SSTCORE_GIT_BRANCH="N/A"
    AC_MSG_RESULT([${SSTCORE_GIT_BRANCH}])
    SSTCORE_GIT_HEADSHA="${PACKAGE_VERSION}"
    AC_MSG_RESULT([${SSTCORE_GIT_HEADSHA}])
	SSTCORE_GIT_COMMITCOUNT="0"
	AC_MSG_RESULT([${SSTCORE_GIT_COMMITCOUNT}])
fi

AC_SUBST(SSTCORE_GIT_BRANCH)
AC_DEFINE_UNQUOTED([SSTCORE_GIT_BRANCH], ["$SSTCORE_GIT_BRANCH"], [SST-Core Git Branch])

AC_SUBST(SSTCORE_GIT_HEADSHA)
AC_DEFINE_UNQUOTED([SSTCORE_GIT_HEADSHA], ["$SSTCORE_GIT_HEADSHA"], [SST-Core Git Head SHA])

AC_SUBST(SSTCORE_GIT_COMMITCOUNT)
AC_DEFINE_UNQUOTED([SSTCORE_GIT_COMMITCOUNT], ["$SSTCORE_GIT_COMMITCOUNT"], [SST-Core Git Commit Count])

CC_VERSION=`$CC --version | sed -e ':a' -e 'N' -e '$!ba' -e 's/\n/%/g' | awk -F'%' '{print $1}'`
AC_SUBST(CC_VERSION)

MPICC_VERSION=`$MPICC --version | sed -e ':a' -e 'N' -e '$!ba' -e 's/\n/%/g' | awk -F'%' '{print $1}'`
AC_SUBST(MPICC_VERSION)

AC_CACHE_SAVE

AC_DEFINE_UNQUOTED([SST_INSTALL_PREFIX], ["$prefix"], [Defines the location SST will be installed in])

AC_CACHE_SAVE

dnl Remove flags like -g, -O, and -W, that are not needed by other elements
export_flag_cleanup() {
  echo "$1" | sed -E -e 's/ *-(@<:@gO@:>@@<:@^@<:@:space:@:>@@:>@*|W@<:@^@<:@:space:@:>@@:>@+)//g'
}
SST_EXPORT_CXXFLAGS=`export_flag_cleanup "$CXXFLAGS"`
SST_EXPORT_CFLAGS=`export_flag_cleanup "$CFLAGS"`
AC_SUBST(SST_EXPORT_CXXFLAGS)
AC_SUBST(SST_EXPORT_CFLAGS)

AC_CONFIG_FILES([
  Makefile
  doc/Makefile
  doc/Doxyfile
  share/Makefile
  share/SSTConfig.cmake
  share/SSTConfigVersion.cmake
  src/sst/sstsimulator.conf:src/sst/sst.conf
  src/Makefile
  src/sst/Makefile
  src/sst/SST-${PACKAGE_VERSION}.pc:src/sst/sst.pc.in
  src/sst/core/Makefile
  src/sst/core/build_info.h:src/sst/core/build_info.h.in
])
AC_OUTPUT

echo ""
echo "-------------------------------------------------------"
echo "SST Core Configuration completed."
echo "-------------------------------------------------------"
echo "Build Environment:"
echo ""
printf "%38s : %s\n" "SST-Core Version" "$PACKAGE_VERSION"
if test "x$SSTCORE_GIT_HEADSHA" != "x$PACKAGE_VERSION"; then
printf "%38s : %s\n" "Git Branch" "$SSTCORE_GIT_BRANCH"
printf "%38s : %s\n" "Git HEAD SHA" "$SSTCORE_GIT_HEADSHA"
printf "%38s : %s\n" "Branch Commit Count" "$SSTCORE_GIT_COMMITCOUNT"
else
printf "%38s : %s\n" "Version" "SST-Core $PACKAGE_VERSION"
fi
printf "%38s : %s\n" "Prefix" "$prefix"
printf "%38s : %s\n" "Preprocessor" "$CPP"
printf "%38s : %s\n" "C++ Compiler" "$CXX"
printf "%38s : %s\n" "C Compiler" "$CC"
printf "%38s : %s\n" "Compiler Version" "$CC_VERSION"
printf "%38s : %s\n" "MPI C Compiler" "$MPICC"
printf "%38s : %s\n" "MPI C++ Compiler" "$MPICXX"
printf "%38s : %s\n" "MPI Compiler Version" "$MPICC_VERSION"
printf "%38s : %s\n" "Linker" "$LD"
printf "%38s : %s\n" "Preprocessor Options" "$CPPFLAGS"
printf "%38s : %s\n" "C Compiler Options" "$CFLAGS"
printf "%38s : %s\n" "C++ Compiler Options" "$CXXFLAGS"
printf "%38s : %s\n" "C++ Standard Compliance" "C++17"

printf "%38s : %s\n" "Linker Options" "$LDFLAGS"
echo "-------------------------------------------------------"
echo "Configuration Information (Options):"
echo ""

if test "x$sst_use_mpi" = "x1" ; then
    printf "%38s : Yes\n" "MPI enabled"
else
    printf "%38s : No\n" "MPI enabled"
fi
if test "x$use_mempool" = "xyes" ; then
    printf "%38s : Yes\n" "Mempool enabled"
else
    printf "%38s : No\n" "Mempool enabled"
fi
if test "x$enable_debug" = "xyes" ; then
    printf "%38s : Yes\n" "Debug output enabled"
else
    printf "%38s : No\n" "Debug output enabled"
fi
if test "x$enable_debug_event_tracking" = "xyes" ; then
    printf "%38s : Yes\n" "Event tracking enabled"
else
    printf "%38s : No\n" "Event tracking enabled"
fi
if test "x$enable_profile" = "xyes" ; then
    printf "%38s : Yes\n" "Performance profiling enabled"
else
    printf "%38s : No\n" "Performance profiling enabled"
fi
echo "-------------------------------------------------------"
echo "Configuration Information (Dependencies):"
echo ""

printf "%38s : %s (%s)\n" "Found Python" "$PYTHON_EXE" "$PYTHON_VERSION"

if test "x$sst_check_hdf5_happy" = "xyes" ; then
    printf "%38s : Yes\n" "HDF5 Support"
else
    printf "%38s : No\n" "HDF5 Support"
fi
if test "x$sst_check_libz_happy" = "xyes" ; then
    printf "%38s : Yes\n" "libz compression library"
else
    printf "%38s : No\n" "libz compression library"
fi

if test "x$sst_check_curses_happy" = "xyes" ; then
<<<<<<< HEAD
    printf "%38s : Yes\n" "curses library"
else
    printf "%38s : No\n" "curses library"
=======
    printf "%38s : %s %s\n" "curses library" "$CURSES_LIBS"
else
    printf "%38s : Not found\n" "curses library"
>>>>>>> 9bfe411d
fi

echo "-------------------------------------------------------"<|MERGE_RESOLUTION|>--- conflicted
+++ resolved
@@ -65,10 +65,6 @@
 SST_CHECK_PYTHON([], [AC_MSG_ERROR([Could not find Python, this is required for SST to build])])
 SST_CHECK_LIBZ([have_zlib="yes"],[have_zlib="no"],[AC_MSG_ERROR([zlib was requested but could not be found.])])
 SST_CHECK_CURSES()
-<<<<<<< HEAD
-dnl AC_MSG_ERROR([Could not find curses, this is required for utility sst-info to build])])
-=======
->>>>>>> 9bfe411d
 SST_CHECK_BACKTRACE()
 SST_CHECK_HDF5()
 SST_CHECK_MEM_POOL()
@@ -244,15 +240,9 @@
 fi
 
 if test "x$sst_check_curses_happy" = "xyes" ; then
-<<<<<<< HEAD
-    printf "%38s : Yes\n" "curses library"
-else
-    printf "%38s : No\n" "curses library"
-=======
     printf "%38s : %s %s\n" "curses library" "$CURSES_LIBS"
 else
     printf "%38s : Not found\n" "curses library"
->>>>>>> 9bfe411d
 fi
 
 echo "-------------------------------------------------------"