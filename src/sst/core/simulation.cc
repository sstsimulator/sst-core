// Copyright 2009-2021 NTESS. Under the terms
// of Contract DE-NA0003525 with NTESS, the U.S.
// Government retains certain rights in this software.
//
// Copyright (c) 2009-2021, NTESS
// All rights reserved.
//
// This file is part of the SST software package. For license
// information, see the LICENSE file in the top level directory of the
// distribution.

#include "sst_config.h"

#include "sst/core/simulation_impl.h"
// simulation_impl header should stay here

#include "sst/core/clock.h"
#include "sst/core/config.h"
#include "sst/core/configGraph.h"
#include "sst/core/exit.h"
#include "sst/core/factory.h"
#include "sst/core/heartbeat.h"
#include "sst/core/linkMap.h"
#include "sst/core/linkPair.h"
#include "sst/core/output.h"
#include "sst/core/shared/sharedObject.h"
#include "sst/core/sharedRegionImpl.h"
#include "sst/core/statapi/statengine.h"
#include "sst/core/stopAction.h"
#include "sst/core/stringize.h"
#include "sst/core/sync/syncManager.h"
#include "sst/core/sync/syncQueue.h"
#include "sst/core/timeConverter.h"
#include "sst/core/timeLord.h"
#include "sst/core/timeVortex.h"
#include "sst/core/unitAlgebra.h"
#include "sst/core/warnmacros.h"

#include <utility>

#define SST_SIMTIME_MAX 0xffffffffffffffff

using namespace SST::Statistics;
using namespace SST::Shared;

namespace SST {

/**   Simulation functions **/

/** Static functions **/
Simulation*
Simulation::getSimulation()
{
    return Simulation_impl::instanceMap.at(std::this_thread::get_id());
}

SharedRegionManager*
Simulation::getSharedRegionManager()
{
    return Simulation_impl::sharedRegionManager;
}

TimeLord*
Simulation::getTimeLord()
{
    return &Simulation_impl::timeLord;
}

Output&
Simulation::getSimulationOutput()
{
    return Simulation_impl::sim_output;
}

/** Non-static functions **/
SimTime_t
Simulation_impl::getCurrentSimCycle() const
{
    return currentSimCycle;
}

SimTime_t
Simulation_impl::getEndSimCycle() const
{
    return endSimCycle;
}

int
Simulation_impl::getCurrentPriority() const
{
    return currentPriority;
}

UnitAlgebra
Simulation_impl::getElapsedSimTime() const
{
    return timeLord.getTimeBase() * getCurrentSimCycle();
}

UnitAlgebra
Simulation_impl::getFinalSimTime() const
{
    return timeLord.getTimeBase() * getEndSimCycle();
}

Simulation::~Simulation() {}

/** Simulation_impl functions **/

TimeConverter*
Simulation_impl::minPartToTC(SimTime_t cycles) const
{
    return getTimeLord()->getTimeConverter(cycles);
}

Simulation_impl::~Simulation_impl()
{
    // Clean up as best we can

    // Delete the timeVortex first.  This will delete all events left
    // in the queue, as well as the Sync, Exit and Clock objects.
    delete timeVortex;

    // Delete all the components
    // for ( CompMap_t::iterator it = compMap.begin(); it != compMap.end(); ++it ) {
    // delete it->second;
    // }
    // compMap.clear();

    // Clocks already got deleted by timeVortex, simply clear the clockMap
    clockMap.clear();

    // OneShots already got deleted by timeVortex, simply clear the onsShotMap
    oneShotMap.clear();

    // Clear out Components
    compInfoMap.clear();

    // // Delete any remaining links.  This should never happen now, but
    // // when we add an API to have components build subcomponents, user
    // // error could cause LinkMaps to be left.
    // std::map<ComponentId_t,LinkMap*>::iterator it;
    // for ( it = component_links.begin(); it != component_links.end(); ++it ) {
    //     delete it->second;
    // }
    // component_links.clear();

    // Delete the links
    // for ( CompInfoMap_t::iterator it = compInfoMap.begin(); it != compInfoMap.end(); ++it ) {
    //     std::map<std::string,Link*>& map = it->second.link_map->getLinkMap();
    //     std::map<std::string,Link*>::iterator map_it;
    //     for ( map_it = map.begin(); map_it != map.end(); ++map_it ) {
    //         delete map_it->second;
    //     }
    // }
}

Simulation_impl*
Simulation_impl::createSimulation(Config* config, RankInfo my_rank, RankInfo num_ranks)
{
    std::thread::id  tid      = std::this_thread::get_id();
    Simulation_impl* instance = new Simulation_impl(config, my_rank, num_ranks);

    std::lock_guard<std::mutex> lock(simulationMutex);
    instanceMap[tid] = instance;
    instanceVec.resize(num_ranks.thread);
    instanceVec[my_rank.thread] = instance;
    return instance;
}

void
Simulation_impl::shutdown()
{
    instanceMap.clear();
}

Simulation_impl::Simulation_impl(Config* cfg, RankInfo my_rank, RankInfo num_ranks) :
    Simulation(),
    timeVortex(nullptr),
    interThreadMinLatency(MAX_SIMTIME_T),
    endSim(false),
    untimed_phase(0),
    lastRecvdSignal(0),
    shutdown_mode(SHUTDOWN_CLEAN),
    wireUpFinished(false),
    runMode(cfg->runMode),
    currentSimCycle(0),
    endSimCycle(0),
    currentPriority(0),
    my_rank(my_rank),
    num_ranks(num_ranks),
    run_phase_start_time(0.0),
    run_phase_total_time(0.0),
    init_phase_start_time(0.0),
    init_phase_total_time(0.0),
    complete_phase_start_time(0.0),
    complete_phase_total_time(0.0)
{
    sim_output.init(cfg->output_core_prefix, cfg->getVerboseLevel(), 0, Output::STDOUT);
    output_directory = "";
    Params p;
    // params get passed twice - both the params and a ctor argument
    timeVortex = factory->Create<TimeVortex>(cfg->timeVortex, p);
    if ( my_rank.thread == 0 ) {
        m_exit = new Exit(num_ranks.thread, timeLord.getTimeConverter("100ns"), num_ranks.rank == 1);
    }

    if ( strcmp(cfg->heartbeatPeriod.c_str(), "N") != 0 && my_rank.thread == 0 ) {
        sim_output.output("# Creating simulation heartbeat at period of %s.\n", cfg->heartbeatPeriod.c_str());
        m_heartbeat = new SimulatorHeartbeat(cfg, my_rank.rank, this, timeLord.getTimeConverter(cfg->heartbeatPeriod));
    }

    // Need to create the thread sync if there is more than one thread
    if ( num_ranks.thread > 1 ) {}
}

void
Simulation_impl::setStopAtCycle(Config* cfg)
{
    SimTime_t stopAt = timeLord.getSimCycles(cfg->stopAtCycle, "StopAction configure");
    if ( stopAt != 0 ) {
        StopAction* sa = new StopAction();
        sa->setDeliveryTime(stopAt);
        timeVortex->insert(sa);
    }
}

Component*
Simulation_impl::createComponent(ComponentId_t id, const std::string& name, Params& params)
{
    return factory->CreateComponent(id, name, params);
}

void
Simulation_impl::requireEvent(const std::string& name)
{
    factory->RequireEvent(name);
}

SimTime_t
Simulation_impl::getNextActivityTime() const
{
    return timeVortex->front()->getDeliveryTime();
}

SimTime_t
Simulation_impl::getLocalMinimumNextActivityTime()
{
    SimTime_t ret = MAX_SIMTIME_T;
    for ( auto&& instance : instanceVec ) {
        SimTime_t next = instance->getNextActivityTime();
        if ( next < ret ) { ret = next; }
    }

    return ret;
}

void
Simulation_impl::processGraphInfo(ConfigGraph& graph, const RankInfo& UNUSED(myRank), SimTime_t min_part)
{
    // Set minPartTC (only thread 0 will do this)
    Simulation_impl::minPart = min_part;
    if ( my_rank.thread == 0 ) { minPartTC = minPartToTC(min_part); }

    // Get the minimum latencies for links between the various threads
    interThreadLatencies.resize(num_ranks.thread);
    for ( size_t i = 0; i < interThreadLatencies.size(); i++ ) {
        interThreadLatencies[i] = MAX_SIMTIME_T;
    }

    interThreadMinLatency  = MAX_SIMTIME_T;
    int cross_thread_links = 0;
    if ( num_ranks.thread > 1 ) {
        // Need to determine the lookahead for the thread synchronization
        ConfigComponentMap_t comps = graph.getComponentMap();
        ConfigLinkMap_t      links = graph.getLinkMap();
        // Find the minimum latency across a partition
        for ( auto iter = links.begin(); iter != links.end(); ++iter ) {
            ConfigLink& clink = *iter;
            RankInfo    rank[2];
            rank[0] = comps[COMPONENT_ID_MASK(clink.component[0])]->rank;
            rank[1] = comps[COMPONENT_ID_MASK(clink.component[1])]->rank;
            // We only care about links that are on my rank, but
            // different threads

            // Neither endpoint is on my rank
            if ( rank[0].rank != my_rank.rank && rank[1].rank != my_rank.rank ) continue;
            // Rank and thread are the same
            if ( rank[0] == rank[1] ) continue;
            // Different ranks, so doesn't affect interthread dependencies
            if ( rank[0].rank != rank[1].rank ) continue;

            // At this point, we know that both endpoints are on this
            // rank, but on different threads.  Therefore, they
            // contribute to the interThreadMinLatency.
            cross_thread_links++;
            if ( clink.getMinLatency() < interThreadMinLatency ) { interThreadMinLatency = clink.getMinLatency(); }

            // Now check only those latencies that directly impact this
            // thread.  Keep track of minimum latency for each other
            // thread separately
            if ( rank[0].thread == my_rank.thread ) {
                if ( clink.getMinLatency() < interThreadLatencies[rank[1].thread] ) {
                    interThreadLatencies[rank[1].thread] = clink.getMinLatency();
                }
            }
            else if ( rank[1].thread == my_rank.thread ) {
                if ( clink.getMinLatency() < interThreadLatencies[rank[0].thread] ) {
                    interThreadLatencies[rank[0].thread] = clink.getMinLatency();
                }
            }
        }
    }
    // Create the SyncManager for this rank.  It gets created even if
    // we are single rank/single thread because it also manages the
    // Exit and Heartbeat actions.
    syncManager =
        new SyncManager(my_rank, num_ranks, minPartTC = minPartToTC(min_part), min_part, interThreadLatencies);

    // Determine if this thread is independent.  That means there is
    // no need to synchronize with any other threads or ranks.
    if ( min_part == MAX_SIMTIME_T && cross_thread_links == 0 ) { independent = true; }
    else {
        independent = false;
    }
}

int
Simulation_impl::performWireUp(ConfigGraph& graph, const RankInfo& myRank, SimTime_t UNUSED(min_part))
{
    // Create the Statistics Engine
    if ( myRank.thread == 0 ) {}

    // Params objects should now start verifying parameters
    Params::enableVerify();

    // First, go through all the components that are in this rank and
    // create the ComponentInfo object for it
    // Now, build all the components
    for ( ConfigComponentMap_t::iterator iter = graph.comps.begin(); iter != graph.comps.end(); ++iter ) {
        ConfigComponent* ccomp = *iter;
        if ( ccomp->rank == myRank ) {
            compInfoMap.insert(new ComponentInfo(ccomp, ccomp->name, nullptr, new LinkMap()));
        }
    }

    // We will go through all the links and create LinkPairs for each
    // link.  We will also create a LinkMap for each component and put
    // them into a map with ComponentID as the key.
    for ( ConfigLinkMap_t::iterator iter = graph.links.begin(); iter != graph.links.end(); ++iter ) {
        ConfigLink& clink = *iter;
        RankInfo    rank[2];
        rank[0] = graph.comps[COMPONENT_ID_MASK(clink.component[0])]->rank;
        rank[1] = graph.comps[COMPONENT_ID_MASK(clink.component[1])]->rank;

        if ( rank[0] != myRank && rank[1] != myRank ) {
            // Nothing to be done
            continue;
        }
        // Same rank, same thread
        else if ( rank[0] == rank[1] ) {
            // Check to see if this is loopback link
            if ( clink.component[0] == clink.component[1] && clink.port[0] == clink.port[1] ) {
                // This is a loopback, so there is only one link
                Link* link = new SelfLink();
                link->setLatency(clink.latency[0]);

                // Add this link to the appropriate LinkMap
                ComponentInfo* cinfo = compInfoMap.getByID(clink.component[0]);
                if ( cinfo == nullptr ) {
                    // This shouldn't happen and is an error
                    sim_output.fatal(CALL_INFO, 1, "Couldn't find ComponentInfo in map.");
                }
                cinfo->getLinkMap()->insertLink(clink.port[0], link);
            }
            else {
                // Create a LinkPair to represent this link
                LinkPair lp(clink.id);

                lp.getLeft()->setLatency(clink.latency[0]);
                lp.getRight()->setLatency(clink.latency[1]);

                // Add this link to the appropriate LinkMap
                ComponentInfo* cinfo = compInfoMap.getByID(clink.component[0]);
                if ( cinfo == nullptr ) {
                    // This shouldn't happen and is an error
                    sim_output.fatal(CALL_INFO, 1, "Couldn't find ComponentInfo in map.");
                }
                cinfo->getLinkMap()->insertLink(clink.port[0], lp.getLeft());

                cinfo = compInfoMap.getByID(clink.component[1]);
                if ( cinfo == nullptr ) {
                    // This shouldn't happen and is an error
                    sim_output.fatal(CALL_INFO, 1, "Couldn't find ComponentInfo in map.");
                }
                cinfo->getLinkMap()->insertLink(clink.port[1], lp.getRight());
            }
        }
        // If the components are not in the same thread, then the
        // SyncManager will handle things
        else {
            int local, remote;
            if ( rank[0] == myRank ) {
                local  = 0;
                remote = 1;
            }
            else {
                local  = 1;
                remote = 0;
            }

            // Create a LinkPair to represent this link
            LinkPair lp(clink.id);

            lp.getLeft()->setLatency(clink.latency[local]);
            lp.getRight()->setLatency(0);
            lp.getRight()->setDefaultTimeBase(minPartToTC(1));

            // Add this link to the appropriate LinkMap for the local component
            ComponentInfo* cinfo = compInfoMap.getByID(clink.component[local]);
            if ( cinfo == nullptr ) {
                // This shouldn't happen and is an error
                sim_output.fatal(CALL_INFO, 1, "Couldn't find ComponentInfo in map.");
            }
            cinfo->getLinkMap()->insertLink(clink.port[local], lp.getLeft());

            // Need to register with both of the syncs (the ones for
            // both local and remote thread)

            // For local, just register link with threadSync object so
            // it can map link_id to link*
            ActivityQueue* sync_q = syncManager->registerLink(rank[remote], rank[local], clink.id, lp.getRight());

            lp.getRight()->configuredQueue = sync_q;
            lp.getRight()->untimedQueue    = sync_q;
        }
    }

    // Done with that edge, delete it.
    //    graph.links.clear();

    // Now, build all the components
    for ( auto iter = graph.comps.begin(); iter != graph.comps.end(); ++iter ) {
        ConfigComponent* ccomp = *iter;

        if ( ccomp->rank == myRank ) {
            Component* tmp;

            // Check to make sure there are any entries in the component's LinkMap
            // TODO:  IS this still a valid warning?  Subcomponents may be the link owners
            ComponentInfo* cinfo = compInfoMap.getByID(ccomp->id);
            if ( cinfo->getAllLinkIds().empty() ) {
                printf("WARNING: Building component \"%s\" with no links assigned.\n", ccomp->name.c_str());
            }

            tmp = createComponent(ccomp->id, ccomp->type, ccomp->params);

            cinfo->setComponent(tmp);
        }
    } // end for all vertex
    // Done with vertices, delete them;
    /*  TODO:  THREADING:  Clear only once everybody is done.
    graph.comps.clear();
    */
    wireUpFinished = true;
    // std::cout << "Done with performWireUp" << std::endl;
    return 0;
}

void
Simulation_impl::initialize()
{
    init_phase_start_time = sst_get_cpu_time();
    bool done             = false;
    initBarrier.wait();
    if ( my_rank.thread == 0 ) {
        DISABLE_WARN_DEPRECATED_DECLARATION;
        sharedRegionManager->updateState(false);
        REENABLE_WARNING;
        SharedObject::manager.updateState(false);
    }

    do {
        initBarrier.wait();
        if ( my_rank.thread == 0 ) untimed_msg_count = 0;
        initBarrier.wait();

        for ( auto iter = compInfoMap.begin(); iter != compInfoMap.end(); ++iter ) {
            // printf("Calling init on %s: %p\n",(*iter)->getName().c_str(),(*iter)->getComponent());
            (*iter)->getComponent()->init(untimed_phase);
        }

        initBarrier.wait();
        syncManager->exchangeLinkUntimedData(untimed_msg_count);
        initBarrier.wait();
        // We're done if no new messages were sent
        if ( untimed_msg_count == 0 ) done = true;
        if ( my_rank.thread == 0 ) {
            DISABLE_WARN_DEPRECATED_DECLARATION;
            sharedRegionManager->updateState(false);
            REENABLE_WARNING;
            SharedObject::manager.updateState(false);
        }
        untimed_phase++;
    } while ( !done );

    init_phase_total_time = sst_get_cpu_time() - init_phase_start_time;

    // Walk through all the links and call finalizeConfiguration

    for ( auto& i : compInfoMap ) {
        i->finalizeLinkConfiguration();
    }
#if 0
    for ( auto i = compInfoMap.begin(); i != compInfoMap.end(); ++i) {
        std::map<std::string,Link*>& map = (*i)->getLinkMap()->getLinkMap();
        for ( std::map<std::string,Link*>::iterator j = map.begin(); j != map.end(); ++j ) {
            (*j).second->finalizeConfiguration();
        }
    }
#endif
    syncManager->finalizeLinkConfigurations();
}

void
Simulation_impl::complete()
{
    complete_phase_start_time = sst_get_cpu_time();
    completeBarrier.wait();
    untimed_phase = 0;
    // Walk through all the links and call prepareForComplete()
    for ( auto& i : compInfoMap ) {
        i->prepareForComplete();
    }

    syncManager->prepareForComplete();

    bool done = false;
    completeBarrier.wait();

    do {
        completeBarrier.wait();
        if ( my_rank.thread == 0 ) untimed_msg_count = 0;
        completeBarrier.wait();

        for ( auto iter = compInfoMap.begin(); iter != compInfoMap.end(); ++iter ) {
            (*iter)->getComponent()->complete(untimed_phase);
        }

        completeBarrier.wait();
        syncManager->exchangeLinkUntimedData(untimed_msg_count);
        completeBarrier.wait();
        // We're done if no new messages were sent
        if ( untimed_msg_count == 0 ) done = true;

        untimed_phase++;
    } while ( !done );
    complete_phase_total_time = sst_get_cpu_time() - complete_phase_start_time;
}

void
Simulation_impl::setup()
{

    setupBarrier.wait();

    /* Enforce finalization of SharedObjects */
    if ( my_rank.thread == 0 ) { SharedObject::manager.updateState(true); }

    setupBarrier.wait();

    for ( auto iter = compInfoMap.begin(); iter != compInfoMap.end(); ++iter ) {
        (*iter)->getComponent()->setup();
    }

    setupBarrier.wait();

    /* Enforce finalization of shared regions */
    if ( my_rank.thread == 0 ) {
        DISABLE_WARN_DEPRECATED_DECLARATION;
        sharedRegionManager->updateState(true);
        REENABLE_WARNING;
    }
}

void
Simulation_impl::run()
{
    // Put a stop event at the end of the timeVortex. Simulation will
    // only get to this is there are no other events in the queue.
    // In general, this shouldn't happen, especially for parallel
    // simulations. If it happens in a parallel simulation the
    // simulation will likely deadlock as only some of the ranks
    // will hit the anomaly.
    StopAction* sa = new StopAction("*** Event queue empty, exiting simulation... ***");
    sa->setDeliveryTime(SST_SIMTIME_MAX);
    timeVortex->insert(sa);

    // If this is an independent thread and we have no components,
    // just end
    if ( independent ) {
        if ( compInfoMap.empty() ) {
            // std::cout << "Thread " << my_rank.thread << " is exiting with nothing to do" << std::endl;
            StopAction* sa = new StopAction();
            sa->setDeliveryTime(0);
            timeVortex->insert(sa);
        }
    }

    #ifdef EVENT_PROFILING
    for(auto iter = compInfoMap.begin(); iter != compInfoMap.end(); ++iter)
    {
        eventHandlers.insert(std::pair<std::string, uint64_t>((*iter)->getName().c_str(), 0));
        eventRecvCounters.insert(std::pair<std::string, uint64_t>((*iter)->getName().c_str(), 0));
        eventSendCounters.insert(std::pair<std::string, uint64_t>((*iter)->getName().c_str(), 0));
    }
    #endif

    // Tell the Statistics Engine that the simulation is beginning
    if ( my_rank.thread == 0 ) StatisticProcessingEngine::getInstance()->startOfSimulation();

    std::string header = SST::to_string(my_rank.rank);
    header += ", ";
    header += SST::to_string(my_rank.thread);
    header += ":  ";

<<<<<<< HEAD
    #ifdef PERFORMANCE_INSTRUMENTING
    std::string filename = "rank_" + SST::to_string(my_rank.rank);
    filename += "_thread_" + SST::to_string(my_rank.thread);
    fp = fopen(filename.c_str(), "w");
    #endif

    #ifdef RUNTIME_PROFILING
    #ifdef HIGH_RESOLUTION_CLOCK
    auto start = std::chrono::high_resolution_clock::now();
    #else
    gettimeofday(&start, NULL);
    #endif
    #endif

    while( LIKELY( ! endSim ) ) {
        current_activity = timeVortex->pop();
        currentSimCycle = current_activity->getDeliveryTime();
        currentPriority = current_activity->getPriority();

=======
    run_phase_start_time = sst_get_cpu_time();

    while ( LIKELY(!endSim) ) {
        current_activity = timeVortex->pop();
        currentSimCycle  = current_activity->getDeliveryTime();
        currentPriority  = current_activity->getPriority();
>>>>>>> 9b62f1e9
        current_activity->execute();

        #ifdef PERIODIC_PRINT
        periodicCounter++;
        #endif

        // printf("%d: Activity at %" PRIu64 "\n",my_rank.rank,currentSimCycle);

        if ( UNLIKELY(0 != lastRecvdSignal) ) {
            switch ( lastRecvdSignal ) {
            case SIGUSR1:
                printStatus(false);
                break;
            case SIGUSR2:
                printStatus(true);
                break;
            case SIGALRM:
            case SIGINT:
            case SIGTERM:
                shutdown_mode = SHUTDOWN_SIGNAL;
                sim_output.output("EMERGENCY SHUTDOWN (%u,%u)!\n", my_rank.rank, my_rank.thread);
                sim_output.output(
                    "# Simulated time:                  %s\n", getElapsedSimTime().toStringBestSI().c_str());
                endSim = true;
                break;
            default:
                break;
            }
            lastRecvdSignal = 0;
        }

        #ifdef PERIODIC_PRINT
        if(periodicCounter >= PERIODIC_PRINT_THRESHOLD)
        {
        #ifdef RUNTIME_PROFILING
        #ifdef HIGH_RESOLUTION_CLOCK
            auto finish = std::chrono::high_resolution_clock::now();
            runtime = std::chrono::duration_cast<std::chrono::nanoseconds>(finish - start).count();
        #else
            gettimeofday(&end, NULL);
            timersub(&end, &start, &diff);
            runtime = diff.tv_usec + diff.tv_sec * 1e6;
        #endif
        #endif
            periodicCounter = 0;
            printPerformanceInfo();
        }
        #endif
    }
    /* We shouldn't need to do this, but to be safe... */

    runBarrier.wait(); // TODO<- Is this needed?

    run_phase_total_time = sst_get_cpu_time() - run_phase_start_time;

    // If we have no links that are cut by a partition, we need to do
    // a final check to get the right simulated time.
    if ( minPart == MAX_SIMTIME_T && num_ranks.rank > 1 && my_rank.thread == 0 ) {
        endSimCycle = m_exit->computeEndTime();
    }

<<<<<<< HEAD
    #ifdef RUNTIME_PROFILING
    #ifdef HIGH_RESOLUTION_CLOCK
    auto finish = std::chrono::high_resolution_clock::now();
    runtime = std::chrono::duration_cast<std::chrono::nanoseconds>(finish - start).count();
    #else
    gettimeofday(&end, NULL);
    timersub(&end, &start, &diff);
    runtime = diff.tv_usec + diff.tv_sec * 1e6;
    #endif
    #endif

    #ifdef PERFORMANCE_INSTRUMENTING
    printPerformanceInfo();
    fclose(fp);
    #endif

    if (num_ranks.rank != 1 && num_ranks.thread == 0) delete m_exit;
=======
    if ( num_ranks.rank != 1 && num_ranks.thread == 0 ) delete m_exit;
>>>>>>> 9b62f1e9
}

void
Simulation_impl::emergencyShutdown()
{
    std::lock_guard<std::mutex> lock(simulationMutex);

    for ( auto&& instance : instanceVec ) {
        instance->shutdown_mode = SHUTDOWN_EMERGENCY;
        instance->endSim        = true;
        //// Function not available with gcc 4.6
        // atomic_thread_fence(std::memory_order_acquire);
        for ( auto&& iter : instance->compInfoMap ) {
            if ( iter->getComponent() ) iter->getComponent()->emergencyShutdown();
        }
    }
}

// If this version is called, we need to set the end time in the exit
// object as well
void
Simulation_impl::endSimulation(void)
{
    m_exit->setEndTime(currentSimCycle);
    endSimulation(currentSimCycle);
}

void
Simulation_impl::endSimulation(SimTime_t end)
{
    // shutdown_mode = SHUTDOWN_CLEAN;

    // This is a collective operation across threads.  All threads
    // must enter and set flag before any will exit.
    // exitBarrier.wait();

    endSimCycle = end;
    endSim      = true;

    exitBarrier.wait();
}

void
Simulation_impl::finish()
{

    currentSimCycle = endSimCycle;

    for ( auto iter = compInfoMap.begin(); iter != compInfoMap.end(); ++iter ) {
        (*iter)->getComponent()->finish();
    }

    finishBarrier.wait();

    switch ( shutdown_mode ) {
    case SHUTDOWN_CLEAN:
        break;
    case SHUTDOWN_SIGNAL:
    case SHUTDOWN_EMERGENCY:
        for ( auto&& iter : compInfoMap ) {
            iter->getComponent()->emergencyShutdown();
        }
        sim_output.output("EMERGENCY SHUTDOWN Complete (%u,%u)!\n", my_rank.rank, my_rank.thread);
    }

    finishBarrier.wait();

    // Tell the Statistics Engine that the simulation is ending
    if ( my_rank.thread == 0 ) { StatisticProcessingEngine::getInstance()->endOfSimulation(); }
}

void
Simulation_impl::setSignal(int signal)
{
    for ( auto& instance : instanceVec )
        instance->lastRecvdSignal = signal;
}

void
Simulation_impl::printStatus(bool fullStatus)
{
    Output out("SimStatus: @R:@t:", 0, 0, Output::STDERR);
    out.output("\tCurrentSimCycle:  %" PRIu64 "\n", currentSimCycle);

    if ( fullStatus ) {
        timeVortex->print(out);
        out.output("---- Components: ----\n");
        for ( auto iter = compInfoMap.begin(); iter != compInfoMap.end(); ++iter ) {
            (*iter)->getComponent()->printStatus(out);
        }
    }
}

double
Simulation_impl::getRunPhaseElapsedRealTime() const
{
    if ( run_phase_start_time == 0.0 ) return 0.0; // Not in run phase yet
    if ( run_phase_total_time == 0.0 ) { return sst_get_cpu_time() - run_phase_start_time; }
    else {
        return run_phase_total_time;
    }
}

double
Simulation_impl::getInitPhaseElapsedRealTime() const
{
    if ( init_phase_start_time == 0.0 ) return 0.0; // Not in init phase yet
    if ( init_phase_total_time == 0.0 ) { return sst_get_cpu_time() - init_phase_start_time; }
    else {
        return init_phase_total_time;
    }
}

double
Simulation_impl::getCompletePhaseElapsedRealTime() const
{
    if ( complete_phase_start_time == 0.0 ) return 0.0; // Not in complete phase yet
    if ( complete_phase_total_time == 0.0 ) { return sst_get_cpu_time() - complete_phase_start_time; }
    else {
        return complete_phase_total_time;
    }
}

TimeConverter*
Simulation_impl::registerClock(const std::string& freq, Clock::HandlerBase* handler, int priority)
{
    TimeConverter* tcFreq = timeLord.getTimeConverter(freq);
    return registerClock(tcFreq, handler, priority);
}

TimeConverter*
Simulation_impl::registerClock(const UnitAlgebra& freq, Clock::HandlerBase* handler, int priority)
{
    TimeConverter* tcFreq = timeLord.getTimeConverter(freq);
    return registerClock(tcFreq, handler, priority);
}

<<<<<<< HEAD
void Simulation_impl::registerClockHandler(SST::ComponentId_t id, uint64_t handler)
{
#ifdef PERFORMANCE_INSTRUMENTING
    handler_mapping.insert(std::pair<uint64_t, uint64_t>(handler, (uint64_t) id));
#endif
}

TimeConverter* Simulation_impl::registerClock(TimeConverter *tcFreq, Clock::HandlerBase* handler, int priority)
=======
TimeConverter*
Simulation_impl::registerClock(TimeConverter* tcFreq, Clock::HandlerBase* handler, int priority)
>>>>>>> 9b62f1e9
{
    #ifdef CLOCK_PROFILING
    clockHandlers.insert(std::pair<uint64_t, uint64_t>((uint64_t) handler, 0));
    clockCounters.insert(std::pair<uint64_t, uint64_t>((uint64_t) handler, 0));
    #endif
    clockMap_t::key_type mapKey = std::make_pair(tcFreq->getFactor(), priority);
    if ( clockMap.find(mapKey) == clockMap.end() ) {
        Clock* ce        = new Clock(tcFreq, priority);
        clockMap[mapKey] = ce;

        ce->schedule();
    }
    clockMap[mapKey]->registerHandler(handler);
    return tcFreq;
}

Cycle_t
Simulation_impl::reregisterClock(TimeConverter* tc, Clock::HandlerBase* handler, int priority)
{
    clockMap_t::key_type mapKey = std::make_pair(tc->getFactor(), priority);
    if ( clockMap.find(mapKey) == clockMap.end() ) {
        Output out("Simulation: @R:@t:", 0, 0, Output::STDERR);
        out.fatal(CALL_INFO, 1, "Tried to reregister with a clock that was not previously registered, exiting...\n");
    }
    clockMap[mapKey]->registerHandler(handler);
    return clockMap[mapKey]->getNextCycle();
}

Cycle_t
Simulation_impl::getNextClockCycle(TimeConverter* tc, int priority)
{
    clockMap_t::key_type mapKey = std::make_pair(tc->getFactor(), priority);
    if ( clockMap.find(mapKey) == clockMap.end() ) {
        Output out("Simulation: @R:@t:", 0, 0, Output::STDERR);
        out.fatal(
            CALL_INFO, 1, "Call to getNextClockCycle() on a clock that was not previously registered, exiting...\n");
    }
    return clockMap[mapKey]->getNextCycle();
}

void
Simulation_impl::unregisterClock(TimeConverter* tc, Clock::HandlerBase* handler, int priority)
{
    clockMap_t::key_type mapKey = std::make_pair(tc->getFactor(), priority);
    if ( clockMap.find(mapKey) != clockMap.end() ) {
        bool empty;
        clockMap[mapKey]->unregisterHandler(handler, empty);
    }
}

TimeConverter*
Simulation_impl::registerOneShot(const std::string& timeDelay, OneShot::HandlerBase* handler, int priority)
{
    return registerOneShot(UnitAlgebra(timeDelay), handler, priority);
}

TimeConverter*
Simulation_impl::registerOneShot(const UnitAlgebra& timeDelay, OneShot::HandlerBase* handler, int priority)
{
    TimeConverter*       tcTimeDelay = timeLord.getTimeConverter(timeDelay);
    clockMap_t::key_type mapKey      = std::make_pair(tcTimeDelay->getFactor(), priority);

    // Search the oneShot map for a oneShot with the associated timeDelay factor
    if ( oneShotMap.find(mapKey) == oneShotMap.end() ) {
        // OneShot with the specific timeDelay not found,
        // create a new one and add it to the map of OneShots
        OneShot* ose       = new OneShot(tcTimeDelay, priority);
        oneShotMap[mapKey] = ose;
    }

    // Add the handler to the OneShots list of handlers, Also the
    // registerHandler will schedule the oneShot to fire in the future
    oneShotMap[mapKey]->registerHandler(handler);
    return tcTimeDelay;
}

void
Simulation_impl::insertActivity(SimTime_t time, Activity* ev)
{
    ev->setDeliveryTime(time);
    timeVortex->insert(ev);
}

uint64_t
Simulation_impl::getTimeVortexMaxDepth() const
{
    return timeVortex->getMaxDepth();
}

uint64_t
Simulation_impl::getTimeVortexCurrentDepth() const
{
    return timeVortex->getCurrentDepth();
}

uint64_t
Simulation_impl::getSyncQueueDataSize() const
{
    return syncManager->getDataSize();
}

Statistics::StatisticProcessingEngine*
Simulation_impl::getStatisticsProcessingEngine(void) const
{
    return Statistics::StatisticProcessingEngine::getInstance();
}

// Function to allow for easy serialization of threads while debugging
// code
void
wait_my_turn_start(Core::ThreadSafe::Barrier& barrier, int thread, int UNUSED(total_threads))
{
    // Everyone barriers
    barrier.wait();
    // Now barrier until it's my turn
    for ( int i = 0; i < thread; i++ ) {
        barrier.wait();
    }
}

void
wait_my_turn_end(Core::ThreadSafe::Barrier& barrier, int thread, int total_threads)
{

    // Wait for all the threads after me to finish
    for ( int i = thread; i < total_threads; i++ ) {
        barrier.wait();
    }
    // All barrier
    barrier.wait();
}

void
Simulation_impl::resizeBarriers(uint32_t nthr)
{
    initBarrier.resize(nthr);
    completeBarrier.resize(nthr);
    setupBarrier.resize(nthr);
    runBarrier.resize(nthr);
    exitBarrier.resize(nthr);
    finishBarrier.resize(nthr);
}

<<<<<<< HEAD
#ifdef PERFORMANCE_INSTRUMENTING
void Simulation_impl::printPerformanceInfo(){
    #ifdef RUNTIME_PROFILING
    fprintf(fp, "///Print at %.6fs\n", (double)runtime/clockDivisor);
    #endif

    // Iterate through components and find all handlers mapped to that component
    // If handler mapping is not populated, prints out raw clock handler times
    #ifdef CLOCK_PROFILING
    fprintf(fp, "Clock Handlers\n");
    if(handler_mapping.empty()){
        for(auto it = clockHandlers.begin(); it != clockHandlers.end(); ++it)
        {
            fprintf(fp, "%llu runtime: %.6f\n", it->first, (double) it->second/1e9);
        }
    }else{
       for(auto iter = compInfoMap.begin(); iter != compInfoMap.end(); ++iter){
            uint64_t exec_time = 0;
            uint64_t counters = 0;

            // Go through all the clock handler to component id mappings
            // Each component may have multiple clock handlers
            for(auto it = handler_mapping.cbegin(); it != handler_mapping.cend(); ++it){
               // If this clock handler is mapped to a component
                if((*iter)->getID() == it->second){
                    auto handlerIterator = clockHandlers.find(it->first);
                    if(handlerIterator != clockHandlers.end()){
                        exec_time += handlerIterator->second;
                    }

                    auto counterIterator = clockCounters.find(it->first);
                    if(counterIterator != clockCounters.end()){
                        counters += counterIterator->second;
                    }
                }
            }
            fprintf(fp, "Component %s\n", (*iter)->getName().c_str());
            fprintf(fp, "Clock Handler Counter: %llu\n",  counters);
            fprintf(fp, "Clock Handler Runtime: %.6fs\n", (double) exec_time/clockDivisor);
            if(counters != 0){
               fprintf(fp, "Clock Handler Average: %llu%s\n", exec_time/counters, clockResolution.c_str());
            }else{
               fprintf(fp, "Clock Handler Average: 0%s\n", clockResolution.c_str());
            }
        }
    }
    fprintf(fp, "\n");
    #endif

    #ifdef EVENT_PROFILING
    fprintf(fp, "Communication Counters\n");
    for(auto it = eventHandlers.begin(); it != eventHandlers.end(); ++it){ 
        fprintf(fp, "Component %s\n", it->first.c_str());

        // Look up event send and receive counters
        auto eventSend = eventSendCounters.find(it->first.c_str());
        auto eventRecv = eventRecvCounters.find(it->first.c_str());
        if(eventSend != eventSendCounters.end()){
            fprintf(fp, "Messages Sent within rank: %llu\n", eventSend->second);
        }
        if(eventRecv != eventRecvCounters.end()){
            fprintf(fp, "Messages Recv: %llu\n", eventRecv->second);
        }

        // Look up runtimes for event handler
        auto eventTime = eventHandlers.find(it->first.c_str());
        if(eventTime != eventHandlers.end()){
            fprintf(fp, "Time spent on message: %.6fs\n", (double) eventTime->second/clockDivisor);
            if(it->second != 0){
                fprintf(fp, "Average message time: %llu%s\n",eventTime->second/it->second, clockResolution.c_str());
            }else{
                fprintf(fp, "Average message time: 0%s\n", clockResolution.c_str());
            }
        }
    }

    // Rank only information
    fprintf(fp, "Rank Statistics\n");
    fprintf(fp, "Message size sent: %llu\n", messageSizeSent);
    fprintf(fp, "Message size recv: %llu\n", messageSizeRecv);
    fprintf(fp, "Latency : %llu\n", rankLatency);
    fprintf(fp, "Counter : %llu\n", rankExchangeCounter);
    if(rankExchangeCounter != 0){
        fprintf(fp, "Avg : %lluns\n", rankLatency/rankExchangeCounter);
    }else{
        fprintf(fp, "Avg : 0\n");
    }
    fprintf(fp, "\n");
    #endif

    #ifdef SYNC_PROFILING
    fprintf(fp, "Synchronization Information\n");
    fprintf(fp, "Thread Sync time: %.6fs\n", (double) threadSyncTime/clockDivisor);
    fprintf(fp, "Rank Sync time: %.6fs\n", (double)rankSyncTime/clockDivisor);
    fprintf(fp, "Sync Counter: %llu\n", syncCounter);
    if(syncCounter != 0){
        fprintf(fp, "Average Sync Time: %llu%s\n", (threadSyncTime + rankSyncTime)/syncCounter, clockResolution.c_str());
    }
    fprintf(fp, "\n");
    #endif
}
#endif



=======
>>>>>>> 9b62f1e9
/* Define statics */
Factory*                  Simulation_impl::factory;
TimeLord                  Simulation_impl::timeLord;
Output                    Simulation_impl::sim_output;
Core::ThreadSafe::Barrier Simulation_impl::initBarrier;
Core::ThreadSafe::Barrier Simulation_impl::completeBarrier;
Core::ThreadSafe::Barrier Simulation_impl::setupBarrier;
Core::ThreadSafe::Barrier Simulation_impl::runBarrier;
Core::ThreadSafe::Barrier Simulation_impl::exitBarrier;
Core::ThreadSafe::Barrier Simulation_impl::finishBarrier;
std::mutex                Simulation_impl::simulationMutex;
TimeConverter*            Simulation_impl::minPartTC = nullptr;
SimTime_t                 Simulation_impl::minPart;

/* Define statics (Simulation) */
SharedRegionManager* Simulation_impl::sharedRegionManager = new SharedRegionManagerImpl();
std::unordered_map<std::thread::id, Simulation_impl*> Simulation_impl::instanceMap;
std::vector<Simulation_impl*>                         Simulation_impl::instanceVec;
std::atomic<int>                                      Simulation_impl::untimed_msg_count;
Exit*                                                 Simulation_impl::m_exit;

} // namespace SST<|MERGE_RESOLUTION|>--- conflicted
+++ resolved
@@ -624,7 +624,6 @@
     header += SST::to_string(my_rank.thread);
     header += ":  ";
 
-<<<<<<< HEAD
     #ifdef PERFORMANCE_INSTRUMENTING
     std::string filename = "rank_" + SST::to_string(my_rank.rank);
     filename += "_thread_" + SST::to_string(my_rank.thread);
@@ -639,19 +638,12 @@
     #endif
     #endif
 
-    while( LIKELY( ! endSim ) ) {
-        current_activity = timeVortex->pop();
-        currentSimCycle = current_activity->getDeliveryTime();
-        currentPriority = current_activity->getPriority();
-
-=======
     run_phase_start_time = sst_get_cpu_time();
 
     while ( LIKELY(!endSim) ) {
         current_activity = timeVortex->pop();
         currentSimCycle  = current_activity->getDeliveryTime();
         currentPriority  = current_activity->getPriority();
->>>>>>> 9b62f1e9
         current_activity->execute();
 
         #ifdef PERIODIC_PRINT
@@ -713,7 +705,6 @@
         endSimCycle = m_exit->computeEndTime();
     }
 
-<<<<<<< HEAD
     #ifdef RUNTIME_PROFILING
     #ifdef HIGH_RESOLUTION_CLOCK
     auto finish = std::chrono::high_resolution_clock::now();
@@ -730,10 +721,7 @@
     fclose(fp);
     #endif
 
-    if (num_ranks.rank != 1 && num_ranks.thread == 0) delete m_exit;
-=======
     if ( num_ranks.rank != 1 && num_ranks.thread == 0 ) delete m_exit;
->>>>>>> 9b62f1e9
 }
 
 void
@@ -871,19 +859,16 @@
     return registerClock(tcFreq, handler, priority);
 }
 
-<<<<<<< HEAD
-void Simulation_impl::registerClockHandler(SST::ComponentId_t id, uint64_t handler)
+void
+Simulation_impl::registerClockHandler(SST::ComponentId_t id, uint64_t handler)
 {
 #ifdef PERFORMANCE_INSTRUMENTING
     handler_mapping.insert(std::pair<uint64_t, uint64_t>(handler, (uint64_t) id));
 #endif
 }
 
-TimeConverter* Simulation_impl::registerClock(TimeConverter *tcFreq, Clock::HandlerBase* handler, int priority)
-=======
 TimeConverter*
 Simulation_impl::registerClock(TimeConverter* tcFreq, Clock::HandlerBase* handler, int priority)
->>>>>>> 9b62f1e9
 {
     #ifdef CLOCK_PROFILING
     clockHandlers.insert(std::pair<uint64_t, uint64_t>((uint64_t) handler, 0));
@@ -1027,9 +1012,9 @@
     finishBarrier.resize(nthr);
 }
 
-<<<<<<< HEAD
 #ifdef PERFORMANCE_INSTRUMENTING
-void Simulation_impl::printPerformanceInfo(){
+void
+Simulation_impl::printPerformanceInfo(){
     #ifdef RUNTIME_PROFILING
     fprintf(fp, "///Print at %.6fs\n", (double)runtime/clockDivisor);
     #endif
@@ -1038,70 +1023,70 @@
     // If handler mapping is not populated, prints out raw clock handler times
     #ifdef CLOCK_PROFILING
     fprintf(fp, "Clock Handlers\n");
-    if(handler_mapping.empty()){
-        for(auto it = clockHandlers.begin(); it != clockHandlers.end(); ++it)
-        {
-            fprintf(fp, "%llu runtime: %.6f\n", it->first, (double) it->second/1e9);
-        }
-    }else{
-       for(auto iter = compInfoMap.begin(); iter != compInfoMap.end(); ++iter){
-            uint64_t exec_time = 0;
-            uint64_t counters = 0;
-
-            // Go through all the clock handler to component id mappings
-            // Each component may have multiple clock handlers
-            for(auto it = handler_mapping.cbegin(); it != handler_mapping.cend(); ++it){
-               // If this clock handler is mapped to a component
-                if((*iter)->getID() == it->second){
-                    auto handlerIterator = clockHandlers.find(it->first);
-                    if(handlerIterator != clockHandlers.end()){
-                        exec_time += handlerIterator->second;
-                    }
-
-                    auto counterIterator = clockCounters.find(it->first);
-                    if(counterIterator != clockCounters.end()){
-                        counters += counterIterator->second;
-                    }
-                }
+    if ( handler_mapping.empty() ) {
+      for ( auto it = clockHandlers.begin(); it != clockHandlers.end(); ++it ) {
+        fprintf(fp, "%llu runtime: %.6f\n", it->first, (double) it->second/1e9);
+      }
+    } else {
+      for ( auto iter = compInfoMap.begin(); iter != compInfoMap.end(); ++iter ) {
+        uint64_t exec_time = 0;
+        uint64_t counters = 0;
+
+        // Go through all the clock handler to component id mappings
+        // Each component may have multiple clock handlers
+        for ( auto it = handler_mapping.cbegin(); it != handler_mapping.cend(); ++it ) {
+          // If this clock handler is mapped to a component
+          if ( (*iter)->getID() == it->second ) {
+            auto handlerIterator = clockHandlers.find(it->first);
+            if ( handlerIterator != clockHandlers.end() ) {
+              exec_time += handlerIterator->second;
             }
-            fprintf(fp, "Component %s\n", (*iter)->getName().c_str());
-            fprintf(fp, "Clock Handler Counter: %llu\n",  counters);
-            fprintf(fp, "Clock Handler Runtime: %.6fs\n", (double) exec_time/clockDivisor);
-            if(counters != 0){
-               fprintf(fp, "Clock Handler Average: %llu%s\n", exec_time/counters, clockResolution.c_str());
-            }else{
-               fprintf(fp, "Clock Handler Average: 0%s\n", clockResolution.c_str());
+
+            auto counterIterator = clockCounters.find(it->first);
+            if ( counterIterator != clockCounters.end() ) {
+              counters += counterIterator->second;
             }
-        }
+          }
+        }
+
+        fprintf(fp, "Component %s\n", (*iter)->getName().c_str());
+        fprintf(fp, "Clock Handler Counter: %llu\n",  counters);
+        fprintf(fp, "Clock Handler Runtime: %.6fs\n", (double) exec_time/clockDivisor);
+        if ( counters != 0 ) {
+          fprintf(fp, "Clock Handler Average: %llu%s\n", exec_time/counters, clockResolution.c_str());
+        } else {
+          fprintf(fp, "Clock Handler Average: 0%s\n", clockResolution.c_str());
+        }
+      }
     }
     fprintf(fp, "\n");
     #endif
 
     #ifdef EVENT_PROFILING
     fprintf(fp, "Communication Counters\n");
-    for(auto it = eventHandlers.begin(); it != eventHandlers.end(); ++it){ 
-        fprintf(fp, "Component %s\n", it->first.c_str());
-
-        // Look up event send and receive counters
-        auto eventSend = eventSendCounters.find(it->first.c_str());
-        auto eventRecv = eventRecvCounters.find(it->first.c_str());
-        if(eventSend != eventSendCounters.end()){
-            fprintf(fp, "Messages Sent within rank: %llu\n", eventSend->second);
-        }
-        if(eventRecv != eventRecvCounters.end()){
-            fprintf(fp, "Messages Recv: %llu\n", eventRecv->second);
-        }
-
-        // Look up runtimes for event handler
-        auto eventTime = eventHandlers.find(it->first.c_str());
-        if(eventTime != eventHandlers.end()){
-            fprintf(fp, "Time spent on message: %.6fs\n", (double) eventTime->second/clockDivisor);
-            if(it->second != 0){
-                fprintf(fp, "Average message time: %llu%s\n",eventTime->second/it->second, clockResolution.c_str());
-            }else{
-                fprintf(fp, "Average message time: 0%s\n", clockResolution.c_str());
-            }
-        }
+    for ( auto it = eventHandlers.begin(); it != eventHandlers.end(); ++it ) { 
+      fprintf(fp, "Component %s\n", it->first.c_str());
+
+      // Look up event send and receive counters
+      auto eventSend = eventSendCounters.find(it->first.c_str());
+      auto eventRecv = eventRecvCounters.find(it->first.c_str());
+      if ( eventSend != eventSendCounters.end() ) {
+        fprintf(fp, "Messages Sent within rank: %llu\n", eventSend->second);
+      }
+      if ( eventRecv != eventRecvCounters.end() ) {
+        fprintf(fp, "Messages Recv: %llu\n", eventRecv->second);
+      }
+
+      // Look up runtimes for event handler
+      auto eventTime = eventHandlers.find(it->first.c_str());
+      if ( eventTime != eventHandlers.end() ) {
+        fprintf(fp, "Time spent on message: %.6fs\n", (double) eventTime->second/clockDivisor);
+        if ( it->second != 0 ) {
+          fprintf(fp, "Average message time: %llu%s\n",eventTime->second/it->second, clockResolution.c_str());
+        } else {
+          fprintf(fp, "Average message time: 0%s\n", clockResolution.c_str());
+        }
+      }
     }
 
     // Rank only information
@@ -1110,10 +1095,10 @@
     fprintf(fp, "Message size recv: %llu\n", messageSizeRecv);
     fprintf(fp, "Latency : %llu\n", rankLatency);
     fprintf(fp, "Counter : %llu\n", rankExchangeCounter);
-    if(rankExchangeCounter != 0){
-        fprintf(fp, "Avg : %lluns\n", rankLatency/rankExchangeCounter);
-    }else{
-        fprintf(fp, "Avg : 0\n");
+    if ( rankExchangeCounter != 0 ) {
+      fprintf(fp, "Avg : %lluns\n", rankLatency/rankExchangeCounter);
+    } else {
+      fprintf(fp, "Avg : 0\n");
     }
     fprintf(fp, "\n");
     #endif
@@ -1123,18 +1108,14 @@
     fprintf(fp, "Thread Sync time: %.6fs\n", (double) threadSyncTime/clockDivisor);
     fprintf(fp, "Rank Sync time: %.6fs\n", (double)rankSyncTime/clockDivisor);
     fprintf(fp, "Sync Counter: %llu\n", syncCounter);
-    if(syncCounter != 0){
-        fprintf(fp, "Average Sync Time: %llu%s\n", (threadSyncTime + rankSyncTime)/syncCounter, clockResolution.c_str());
+    if ( syncCounter != 0 ) {
+      fprintf(fp, "Average Sync Time: %llu%s\n", (threadSyncTime + rankSyncTime)/syncCounter, clockResolution.c_str());
     }
     fprintf(fp, "\n");
     #endif
 }
 #endif
 
-
-
-=======
->>>>>>> 9b62f1e9
 /* Define statics */
 Factory*                  Simulation_impl::factory;
 TimeLord                  Simulation_impl::timeLord;
