--- conflicted
+++ resolved
@@ -200,11 +200,7 @@
     output_directory = "";
     Params p;
     // params get passed twice - both the params and a ctor argument
-<<<<<<< HEAD
-    timeVortex = factory->Create<TimeVortex>(cfg->timeVortex, p, p);
-=======
     timeVortex = factory->Create<TimeVortex>(cfg->timeVortex, p);
->>>>>>> 9b62f1e9
     if ( my_rank.thread == 0 ) {
         m_exit = new Exit(num_ranks.thread, timeLord.getTimeConverter("100ns"), num_ranks.rank == 1);
     }
@@ -318,13 +314,8 @@
     // Create the SyncManager for this rank.  It gets created even if
     // we are single rank/single thread because it also manages the
     // Exit and Heartbeat actions.
-<<<<<<< HEAD
-    syncManager
-        = new SyncManager(my_rank, num_ranks, minPartTC = minPartToTC(min_part), min_part, interThreadLatencies);
-=======
     syncManager =
         new SyncManager(my_rank, num_ranks, minPartTC = minPartToTC(min_part), min_part, interThreadLatencies);
->>>>>>> 9b62f1e9
 
     // Determine if this thread is independent.  That means there is
     // no need to synchronize with any other threads or ranks.
