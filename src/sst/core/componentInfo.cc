// Copyright 2009-2025 NTESS. Under the terms
// of Contract DE-NA0003525 with NTESS, the U.S.
// Government retains certain rights in this software.
//
// Copyright (c) 2009-2025, NTESS
// All rights reserved.
//
// This file is part of the SST software package. For license
// information, see the LICENSE file in the top level directory of the
// distribution.

#include "sst_config.h"

#include "sst/core/componentInfo.h"

#include "sst/core/configGraph.h"
#include "sst/core/linkMap.h"
#include "sst/core/serialization/serialize.h"
#include "sst/core/serialization/serializer.h"

namespace SST {

ComponentInfo::ComponentInfo(ComponentId_t id, const std::string& name) :
    id_(id),
    parent_info(nullptr),
    name(name),
    type(""),
    link_map(nullptr),
    component(nullptr),
    params(nullptr),
    defaultTimeBase(nullptr),
<<<<<<< HEAD
    stat_configs_(nullptr),
    enabled_stat_names_(nullptr),
    enabled_all_stats_(false),
    all_stat_config_(nullptr),
=======
    portModules(nullptr),
    statConfigs(nullptr),
    enabledStatNames(nullptr),
    enabledAllStats(false),
    allStatConfig(nullptr),
>>>>>>> 030a2d4c
    coordinates(3, 0.0),
    subIDIndex(1),
    slot_name(""),
    slot_num(-1),
    share_flags(0)
{}

ComponentInfo::ComponentInfo() :
    id_(-1),
    parent_info(nullptr),
    name(""),
    type(""),
    link_map(nullptr),
    component(nullptr),
    params(nullptr),
    defaultTimeBase(nullptr),
<<<<<<< HEAD
    stat_configs_(nullptr),
    enabled_stat_names_(nullptr),
    enabled_all_stats_(false),
    all_stat_config_(nullptr),
=======
    portModules(nullptr),
    statConfigs(nullptr),
    enabledStatNames(nullptr),
    enabledAllStats(false),
    allStatConfig(nullptr),
>>>>>>> 030a2d4c
    coordinates(3, 0.0),
    subIDIndex(1),
    slot_name(""),
    slot_num(-1),
    share_flags(0)
{}

// ComponentInfo::ComponentInfo(ComponentId_t id, ComponentInfo* parent_info, const std::string& type, const Params
// *params, const ComponentInfo *parent) :
//     id_(parent->id),
//     name(parent->name),
//     type(type),
//     link_map(parent->link_map),
//     component(nullptr),
//     params(params),
//     enabledStats(parent->enabledStats),
//     coordinates(parent->coordinates),
//     subIDIndex(1),
//     slot_name(""),
//     slot_num(-1),
//     share_flags(0)
// {
// }

// Constructor used for Anonymous SubComponents
ComponentInfo::ComponentInfo(
    ComponentId_t id, ComponentInfo* parent_info, const std::string& type, const std::string& slot_name, int slot_num,
    uint64_t share_flags /*, const Params& params_in*/) :
    id_(id),
    parent_info(parent_info),
    name(""),
    type(type),
    link_map(nullptr),
    component(nullptr),
    params(/*new Params()*/ nullptr),
    defaultTimeBase(nullptr),
<<<<<<< HEAD
    stat_configs_(nullptr),
    enabled_stat_names_(nullptr),
    enabled_all_stats_(false),
    all_stat_config_(nullptr),
=======
    portModules(nullptr),
    statConfigs(nullptr),
    enabledStatNames(nullptr),
    enabledAllStats(false),
    allStatConfig(nullptr),
>>>>>>> 030a2d4c
    statLoadLevel(0),
    coordinates(parent_info->coordinates),
    subIDIndex(1),
    slot_name(slot_name),
    slot_num(slot_num),
    share_flags(share_flags)
{
    /*params.insert(params_in.getParams());*/
}

ComponentInfo::ComponentInfo(
    ConfigComponent* ccomp, const std::string& name, ComponentInfo* parent_info, LinkMap* link_map) :
    id_(ccomp->id),
    parent_info(parent_info),
    name(name),
    type(ccomp->type),
    link_map(link_map),
    component(nullptr),
    params(&ccomp->params), // Inaccessible after construction
    defaultTimeBase(nullptr),
<<<<<<< HEAD
    enabled_all_stats_(ccomp->enabledAllStats),
=======
    portModules(&ccomp->portModules),
    statConfigs(&ccomp->statistics),
    enabledStatNames(&ccomp->enabledStatNames),
    enabledAllStats(ccomp->enabledAllStats),
    allStatConfig(&ccomp->allStatConfig),
>>>>>>> 030a2d4c
    statLoadLevel(ccomp->statLoadLevel),
    coordinates(ccomp->coords),
    subIDIndex(1),
    slot_name(ccomp->name),
    slot_num(ccomp->slot_num),
    share_flags(0)
{
    // See how many subcomponents are in each slot so we know how to name them
    std::map<std::string, int> counts;
    for ( auto sc : ccomp->subComponents ) {
        counts[sc->name]++;
    }

    for ( auto sc : ccomp->subComponents ) {
        std::string sub_name(name);
        sub_name += ":";
        sub_name += sc->name;
        // If there is more than one subcomponent in this slot, need
        // to add [index] to the end.
        if ( counts[sc->name] > 1 ) {
            sub_name += "[";
            sub_name += std::to_string(sc->slot_num);
            sub_name += "]";
        }
        subComponents.emplace_hint(
            subComponents.end(), std::piecewise_construct, std::make_tuple(sc->id),
            std::forward_as_tuple(sc, sub_name, this, new LinkMap()));
    }

    // TODO if possible, optimize enableAllStatisticsFor... calls to share rather than
    // replicate parameters across components
    all_stat_config_ = nullptr;
    if ( enabled_all_stats_ ) { all_stat_config_ = new ConfigStatistic(ccomp->allStatConfig); }

    enabled_stat_names_ = new std::map<std::string, StatisticId_t>(ccomp->enabledStatNames);
    stat_configs_       = new std::map<StatisticId_t, ConfigStatistic>(ccomp->statistics_);
}

ComponentInfo::ComponentInfo(ComponentInfo&& o) :
    id_(o.id_),
    parent_info(o.parent_info),
    name(std::move(o.name)),
    type(std::move(o.type)),
    link_map(o.link_map),
    component(o.component),
    subComponents(std::move(o.subComponents)),
    params(o.params),
    defaultTimeBase(o.defaultTimeBase),
<<<<<<< HEAD
    stat_configs_(o.stat_configs_),
    all_stat_config_(o.all_stat_config_),
=======
    portModules(o.portModules),
    statConfigs(o.statConfigs),
    allStatConfig(o.allStatConfig),
>>>>>>> 030a2d4c
    statLoadLevel(o.statLoadLevel),
    coordinates(o.coordinates),
    subIDIndex(o.subIDIndex),
    slot_name(o.slot_name),
    slot_num(o.slot_num),
    share_flags(o.share_flags)
{
    o.parent_info     = nullptr;
    o.link_map        = nullptr;
    o.component       = nullptr;
    o.defaultTimeBase = nullptr;
}

ComponentInfo::~ComponentInfo()
{
    if ( link_map ) delete link_map;
    if ( component ) {
        component->my_info = nullptr;
        delete component;
    }

    if ( all_stat_config_ ) delete all_stat_config_;
    delete stat_configs_;
}

void
ComponentInfo::serialize_comp(SST::Core::Serialization::serializer& ser)
{
    ser& component;
    ser& link_map;
    for ( auto it = subComponents.begin(); it != subComponents.end(); ++it ) {
        it->second.serialize_comp(ser);
    }
}

void
ComponentInfo::serialize_order(SST::Core::Serialization::serializer& ser)
{
    // The ComponentInfo for the Component will make sure all of the
    // hierarchy of ComponentInfos are serialized before serializing
    // any components, which includes serializing links because they
    // have handlers which have pointers to components.  This is done
    // to ensure that the ComponentInfo objects in the subComponents
    // map serialize first.  If they don't, then we may end up with a
    // corrupted subComponents map when we restart.

    // Serialize all my data except the component and link_map

    ser& const_cast<ComponentId_t&>(id_);
    ser& parent_info;
    ser& const_cast<std::string&>(name);
    ser& const_cast<std::string&>(type);

    // Not used after construction, no need to serialize
    // ser& params;

    ser& defaultTimeBase;

    // ser& coordinates;
    ser& subIDIndex;
    ser& const_cast<std::string&>(slot_name);
    ser& slot_num;
    ser& share_flags;

    // Serialize statistic data structures - only needed for late stat registration
    // No one else has these pointers so serialize the data structure & reallocate on UNPACK
    if ( ser.mode() == SST::Core::Serialization::serializer::UNPACK ) {
        std::map<StatisticId_t, ConfigStatistic> stat_configs;
        ConfigStatistic                          all_stat_config;
        std::map<std::string, StatisticId_t>     enabled_stat_names;
        bool                                     is_null = true;

        ser& is_null;
        if ( !is_null ) {
            ser& stat_configs;
            stat_configs_ = new std::map<StatisticId_t, ConfigStatistic>(stat_configs);
        }

        ser& is_null;
        if ( !is_null ) {
            ser& all_stat_config;
            all_stat_config_ = new ConfigStatistic(all_stat_config);
        }

        ser& is_null;
        if ( !is_null ) {
            ser& enabled_stat_names;
            enabled_stat_names_ = new std::map<std::string, StatisticId_t>(enabled_stat_names);
        }
    }
    else {
        bool is_null = stat_configs_ == nullptr;
        ser& is_null;
        if ( !is_null ) ser&(*stat_configs_);

        is_null = all_stat_config_ == nullptr;
        ser& is_null;
        if ( !is_null ) ser&(*all_stat_config_);

        is_null = enabled_stat_names_ == nullptr;
        ser& is_null;
        if ( !is_null ) ser&(*enabled_stat_names_);
    }

    ser& statLoadLevel; // Potentially needed for late stat registration

    // For SubComponents map, need to serialize map by hand since we
    // we will need to use the track non-pointer as pointer feature in
    // the serializer. This is becaues the SubComponent's ComponentInfo
    // object is actually stored in the map and they may have their
    // own SubCompenents that will need to point to the data location
    // in the map.

    // ser& subComponents;
    switch ( ser.mode() ) {
    case SST::Core::Serialization::serializer::SIZER:
    {
        size_t size = subComponents.size();
        ser&   size;
        for ( auto it = subComponents.begin(); it != subComponents.end(); ++it ) {
            // keys are const values - annoyingly
            ser& const_cast<ComponentId_t&>(it->first);
            ser | it->second;
        }
        break;
    }
    case SST::Core::Serialization::serializer::PACK:
    {
        size_t size = subComponents.size();
        ser&   size;
        for ( auto it = subComponents.begin(); it != subComponents.end(); ++it ) {
            // keys are const values - annoyingly
            ser& const_cast<ComponentId_t&>(it->first);
            ser | it->second;
        }
        break;
    }
    case SST::Core::Serialization::serializer::UNPACK:
    {
        size_t size;
        ser&   size;
        for ( size_t i = 0; i < size; ++i ) {
            ComponentId_t key;
            ser&          key;

            auto p = subComponents.emplace(key, ComponentInfo {});

            ser | p.first->second;
        }
        break;
    }
    case SST::Core::Serialization::serializer::MAP:
        // Add your code here
        break;
    }

    // Only the parent Component will call serialize_comp directly.
    // This function will walk the hierarchy and call it on all of its
    // subcomponent children.
    if ( parent_info == nullptr ) { serialize_comp(ser); }
}


LinkMap*
ComponentInfo::getLinkMap()
{
    if ( link_map == nullptr ) link_map = new LinkMap();
    return link_map;
}

ComponentId_t
ComponentInfo::addAnonymousSubComponent(
    ComponentInfo* parent_info, const std::string& type, const std::string& slot_name, int slot_num,
    uint64_t share_flags)
{
    // First, get the next subIDIndex by working our way up to the
    // actual component (parent pointer will be nullptr).
    ComponentInfo* real_comp = this;
    while ( real_comp->parent_info != nullptr )
        real_comp = real_comp->parent_info;

    // Get the subIDIndex and increment it for next time
    uint64_t sub_id = real_comp->subIDIndex++;

    ComponentId_t cid = COMPDEFINED_SUBCOMPONENT_ID_CREATE(COMPONENT_ID_MASK(id_), sub_id);

    subComponents.emplace_hint(
        subComponents.end(), std::piecewise_construct, std::make_tuple(cid),
        std::forward_as_tuple(cid, parent_info, type, slot_name, slot_num, share_flags));

    return cid;
}

void
ComponentInfo::finalizeLinkConfiguration() const
{
    if ( nullptr != link_map ) {
        for ( auto& i : link_map->getLinkMap() ) {
            i.second->finalizeConfiguration();
        }
    }
    for ( auto& s : subComponents ) {
        s.second.finalizeLinkConfiguration();
    }
}

void
ComponentInfo::prepareForComplete() const
{
    if ( nullptr != link_map ) {
        for ( auto& i : link_map->getLinkMap() ) {
            i.second->prepareForComplete();
        }
    }
    for ( auto& s : subComponents ) {
        s.second.prepareForComplete();
    }
}

ComponentInfo*
ComponentInfo::findSubComponent(ComponentId_t id)
{
    /* See if it is us */
    if ( id == this->id_ ) return this;

    /* Check to make sure we're part of the same component */
    if ( COMPONENT_ID_MASK(id) != COMPONENT_ID_MASK(this->id_) ) return nullptr;

    for ( auto& s : subComponents ) {
        ComponentInfo* found = s.second.findSubComponent(id);
        if ( found != nullptr ) return found;
    }
    return nullptr;
}

ComponentInfo*
ComponentInfo::findSubComponent(const std::string& slot, int slot_num)
{
    // Non-recursive, only look in current component
    for ( auto& sc : subComponents ) {
        if ( sc.second.slot_name == slot && sc.second.slot_num == slot_num ) return &sc.second;
    }
    return nullptr;
}

bool
ComponentInfo::hasLinks() const
{
    // If we find any links, return true.  Otherwise return false
    if ( !link_map->empty() ) return true;

    for ( auto& sc : subComponents ) {
        if ( sc.second.hasLinks() ) return true;
    }
    return false;
}

////  Functions for testing serialization

ComponentInfo::ComponentInfo(
    ComponentId_t id, const std::string& name, const std::string& slot_name, TimeConverter* tv) :
    id_(id),
    parent_info(nullptr),
    name(name),
    type(""),
    link_map(nullptr),
    component(nullptr),
    params(nullptr),
    defaultTimeBase(tv),
    stat_configs_(nullptr),
    enabled_stat_names_(nullptr),
    enabled_all_stats_(false),
    all_stat_config_(nullptr),
    coordinates(3, 0.0),
    subIDIndex(1),
    slot_name(slot_name),
    slot_num(-1),
    share_flags(0)
{}

ComponentInfo*
ComponentInfo::test_addSubComponentInfo(const std::string& name, const std::string& slot_name, TimeConverter* tv)
{
    // Get next id, which is stored only in the ultimate parent
    ComponentInfo* real_comp = this;
    while ( real_comp->parent_info != nullptr )
        real_comp = real_comp->parent_info;

    auto ret = subComponents.emplace(
        std::piecewise_construct, std::forward_as_tuple(real_comp->subIDIndex),
        std::forward_as_tuple(real_comp->subIDIndex, name, slot_name, tv));
    real_comp->subIDIndex++;
    ret.first->second.parent_info = this;
    return &(ret.first->second);
}

void
ComponentInfo::test_printComponentInfoHierarchy(int indent)
{
    for ( int i = 0; i < indent; ++i )
        printf("  ");
    printf("id = %" PRIu64 ", name = %s, slot_name = %s", id_, name.c_str(), slot_name.c_str());
    if ( defaultTimeBase != nullptr ) printf(", defaultTimeBase = %" PRI_SIMTIME, defaultTimeBase->getFactor());
    if ( parent_info != nullptr ) printf(", parent_id = %" PRIu64, parent_info->id_);
    printf("\n");

    for ( auto& x : subComponents ) {
        x.second.test_printComponentInfoHierarchy(indent + 1);
    }
}

} // namespace SST<|MERGE_RESOLUTION|>--- conflicted
+++ resolved
@@ -29,18 +29,11 @@
     component(nullptr),
     params(nullptr),
     defaultTimeBase(nullptr),
-<<<<<<< HEAD
+    portModules(nullptr),
     stat_configs_(nullptr),
     enabled_stat_names_(nullptr),
     enabled_all_stats_(false),
     all_stat_config_(nullptr),
-=======
-    portModules(nullptr),
-    statConfigs(nullptr),
-    enabledStatNames(nullptr),
-    enabledAllStats(false),
-    allStatConfig(nullptr),
->>>>>>> 030a2d4c
     coordinates(3, 0.0),
     subIDIndex(1),
     slot_name(""),
@@ -57,18 +50,11 @@
     component(nullptr),
     params(nullptr),
     defaultTimeBase(nullptr),
-<<<<<<< HEAD
+    portModules(nullptr),
     stat_configs_(nullptr),
     enabled_stat_names_(nullptr),
     enabled_all_stats_(false),
     all_stat_config_(nullptr),
-=======
-    portModules(nullptr),
-    statConfigs(nullptr),
-    enabledStatNames(nullptr),
-    enabledAllStats(false),
-    allStatConfig(nullptr),
->>>>>>> 030a2d4c
     coordinates(3, 0.0),
     subIDIndex(1),
     slot_name(""),
@@ -105,18 +91,11 @@
     component(nullptr),
     params(/*new Params()*/ nullptr),
     defaultTimeBase(nullptr),
-<<<<<<< HEAD
+    portModules(nullptr),
     stat_configs_(nullptr),
     enabled_stat_names_(nullptr),
     enabled_all_stats_(false),
     all_stat_config_(nullptr),
-=======
-    portModules(nullptr),
-    statConfigs(nullptr),
-    enabledStatNames(nullptr),
-    enabledAllStats(false),
-    allStatConfig(nullptr),
->>>>>>> 030a2d4c
     statLoadLevel(0),
     coordinates(parent_info->coordinates),
     subIDIndex(1),
@@ -137,15 +116,8 @@
     component(nullptr),
     params(&ccomp->params), // Inaccessible after construction
     defaultTimeBase(nullptr),
-<<<<<<< HEAD
-    enabled_all_stats_(ccomp->enabledAllStats),
-=======
-    portModules(&ccomp->portModules),
-    statConfigs(&ccomp->statistics),
-    enabledStatNames(&ccomp->enabledStatNames),
-    enabledAllStats(ccomp->enabledAllStats),
-    allStatConfig(&ccomp->allStatConfig),
->>>>>>> 030a2d4c
+    portModules(&ccomp->portModules),  // Inaccessible after construction
+    enabled_all_stats(ccomp->enabledAllStats),
     statLoadLevel(ccomp->statLoadLevel),
     coordinates(ccomp->coords),
     subIDIndex(1),
@@ -194,14 +166,11 @@
     subComponents(std::move(o.subComponents)),
     params(o.params),
     defaultTimeBase(o.defaultTimeBase),
-<<<<<<< HEAD
+    portModules(o.portModules),
     stat_configs_(o.stat_configs_),
     all_stat_config_(o.all_stat_config_),
-=======
-    portModules(o.portModules),
     statConfigs(o.statConfigs),
     allStatConfig(o.allStatConfig),
->>>>>>> 030a2d4c
     statLoadLevel(o.statLoadLevel),
     coordinates(o.coordinates),
     subIDIndex(o.subIDIndex),
