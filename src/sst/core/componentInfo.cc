--- conflicted
+++ resolved
@@ -264,27 +264,15 @@
     else {
         bool is_null = stat_configs_ == nullptr;
         SST_SER(is_null);
-<<<<<<< HEAD
-        if ( !is_null ) SST_SER((*stat_configs_));
+        if ( !is_null ) SST_SER(*stat_configs_);
 
         is_null = all_stat_config_ == nullptr;
         SST_SER(is_null);
-        if ( !is_null ) SST_SER((*all_stat_config_));
+        if ( !is_null ) SST_SER(*all_stat_config_);
 
         is_null = enabled_stat_names_ == nullptr;
         SST_SER(is_null);
-        if ( !is_null ) SST_SER((*enabled_stat_names_));
-=======
-        if ( !is_null ) SST_SER(*stat_configs_);
-
-        is_null = all_stat_config_ == nullptr;
-        SST_SER(is_null);
-        if ( !is_null ) SST_SER(*all_stat_config_);
-
-        is_null = enabled_stat_names_ == nullptr;
-        SST_SER(is_null);
         if ( !is_null ) SST_SER(*enabled_stat_names_);
->>>>>>> 0086c280
     }
 
     SST_SER(statLoadLevel); // Potentially needed for late stat registration
@@ -296,52 +284,7 @@
     // own SubCompenents that will need to point to the data location
     // in the map.
 
-<<<<<<< HEAD
-    // SST_SER(subComponents);
-    switch ( ser.mode() ) {
-    case SST::Core::Serialization::serializer::SIZER:
-    {
-        size_t size = subComponents.size();
-        SST_SER(size);
-        for ( auto it = subComponents.begin(); it != subComponents.end(); ++it ) {
-            // keys are const values - annoyingly
-            SST_SER(const_cast<ComponentId_t&>(it->first));
-            SST_SER_AS_PTR(it->second);
-        }
-        break;
-    }
-    case SST::Core::Serialization::serializer::PACK:
-    {
-        size_t size = subComponents.size();
-        SST_SER(size);
-        for ( auto it = subComponents.begin(); it != subComponents.end(); ++it ) {
-            // keys are const values - annoyingly
-            SST_SER(const_cast<ComponentId_t&>(it->first));
-            SST_SER_AS_PTR(it->second);
-        }
-        break;
-    }
-    case SST::Core::Serialization::serializer::UNPACK:
-    {
-        size_t size;
-        SST_SER(size);
-        for ( size_t i = 0; i < size; ++i ) {
-            ComponentId_t key;
-            SST_SER(key);
-
-            auto p = subComponents.emplace(key, ComponentInfo {});
-
-            SST_SER_AS_PTR(p.first->second);
-        }
-        break;
-    }
-    case SST::Core::Serialization::serializer::MAP:
-        // Add your code here
-        break;
-    }
-=======
     SST_SER(subComponents, SerOption::as_ptr_elem);
->>>>>>> 0086c280
 
     // Only the parent Component will call serialize_comp directly.
     // This function will walk the hierarchy and call it on all of its
