// Copyright 2009-2021 NTESS. Under the terms
// of Contract DE-NA0003525 with NTESS, the U.S.
// Government retains certain rights in this software.
//
// Copyright (c) 2009-2021, NTESS
// All rights reserved.
//
// This file is part of the SST software package. For license
// information, see the LICENSE file in the top level directory of the
// distribution.

#include "sst_config.h"

#include "sst/core/sync/syncQueue.h"

#include "sst/core/event.h"
#include "sst/core/serialization/serializer.h"
#include "sst/core/simulation.h"
<<<<<<< HEAD
#include "sst/core/simulation_impl.h"
=======
>>>>>>> 9b62f1e9

namespace SST {

using namespace Core::ThreadSafe;
using namespace Core::Serialization;

SyncQueue::SyncQueue() : ActivityQueue(), buffer(nullptr), buf_size(0) {}

SyncQueue::~SyncQueue() {}

bool
SyncQueue::empty()
{
    std::lock_guard<Spinlock> lock(slock);
    return activities.empty();
}

int
SyncQueue::size()
{
    std::lock_guard<Spinlock> lock(slock);
    return activities.size();
}

void
SyncQueue::insert(Activity* activity)
{
    std::lock_guard<Spinlock> lock(slock);
    activities.push_back(activity);

#ifdef EVENT_PROFILING
    Simulation_impl *sim = Simulation_impl::getSimulation();

    serializer ser;

    ser.start_sizing();

    ser & activity;

    size_t size = ser.size();

    sim->messageSizeSent += (uint64_t) size;
#endif
}

Activity*
SyncQueue::pop()
{
    // NEED TO FATAL
    // if ( data.size() == 0 ) return nullptr;
    // std::vector<Activity*>::iterator it = data.begin();
    // Activity* ret_val = (*it);
    // data.erase(it);
    // return ret_val;
    return nullptr;
}

Activity*
SyncQueue::front()
{
    // NEED TO FATAL
    return nullptr;
}

void
SyncQueue::clear()
{
    std::lock_guard<Spinlock> lock(slock);
    activities.clear();
}

char*
SyncQueue::getData()
{
    std::lock_guard<Spinlock> lock(slock);

    serializer ser;

    ser.start_sizing();

    ser& activities;

    size_t size = ser.size();

<<<<<<< HEAD
    #ifdef EVENT_PROFILING
    Simulation_impl *sim = Simulation_impl::getSimulation();
    sim->messageSizeRecv += (uint64_t) size;
    #endif

    if ( buf_size < ( size + sizeof(SyncQueue::Header) ) ) {
        if ( buffer != nullptr ) {
            delete[] buffer;
        }
=======
    if ( buf_size < (size + sizeof(SyncQueue::Header)) ) {
        if ( buffer != nullptr ) { delete[] buffer; }
>>>>>>> 9b62f1e9

        buf_size = size + sizeof(SyncQueue::Header);
        buffer   = new char[buf_size];
    }

    ser.start_packing(buffer + sizeof(SyncQueue::Header), size);

    ser& activities;

    // Delete all the events
    for ( unsigned int i = 0; i < activities.size(); i++ ) {
        delete activities[i];
    }
    activities.clear();

    // Set the size field in the header
    static_cast<SyncQueue::Header*>(static_cast<void*>(buffer))->buffer_size = size + sizeof(SyncQueue::Header);

    return buffer;
}

} // namespace SST<|MERGE_RESOLUTION|>--- conflicted
+++ resolved
@@ -16,10 +16,6 @@
 #include "sst/core/event.h"
 #include "sst/core/serialization/serializer.h"
 #include "sst/core/simulation.h"
-<<<<<<< HEAD
-#include "sst/core/simulation_impl.h"
-=======
->>>>>>> 9b62f1e9
 
 namespace SST {
 
@@ -104,20 +100,13 @@
 
     size_t size = ser.size();
 
-<<<<<<< HEAD
     #ifdef EVENT_PROFILING
     Simulation_impl *sim = Simulation_impl::getSimulation();
     sim->messageSizeRecv += (uint64_t) size;
     #endif
 
-    if ( buf_size < ( size + sizeof(SyncQueue::Header) ) ) {
-        if ( buffer != nullptr ) {
-            delete[] buffer;
-        }
-=======
     if ( buf_size < (size + sizeof(SyncQueue::Header)) ) {
         if ( buffer != nullptr ) { delete[] buffer; }
->>>>>>> 9b62f1e9
 
         buf_size = size + sizeof(SyncQueue::Header);
         buffer   = new char[buf_size];
