// Copyright 2009-2024 NTESS. Under the terms
// of Contract DE-NA0003525 with NTESS, the U.S.
// Government retains certain rights in this software.
//
// Copyright (c) 2009-2024, NTESS
// All rights reserved.
//
// This file is part of the SST software package. For license
// information, see the LICENSE file in the top level directory of the
// distribution.

#include "sst_config.h"

#include "sst/core/sstinfo.h"

#include "sst/core/build_info.h"
#include "sst/core/component.h"
#include "sst/core/elemLoader.h"
#include "sst/core/env/envconfig.h"
#include "sst/core/env/envquery.h"
#include "sst/core/model/element_python.h"
#include "sst/core/sstpart.h"
#include "sst/core/subcomponent.h"
#include "sst/core/warnmacros.h"

#include <algorithm>
#include <cerrno>
#include <cstdio>
#include <cstdlib>
#include <ctime>
#include <dirent.h>
#include <dlfcn.h>
#include <getopt.h>
#include <list>
#include <sys/stat.h>

using namespace std;
using namespace SST;
using namespace SST::Core;

// General Global Variables
static int                                                g_fileProcessedCount;
static std::string                                        g_searchPath;
static std::vector<SSTLibraryInfo>                        g_libInfoArray;
static SSTInfoConfig                                      g_configuration(false);
static std::map<std::string, const ElementInfoGenerator*> g_foundGenerators;

// Interactive Global Variables
#ifdef HAVE_CURSES
#include <ncurses.h>
static InteractiveWindow        g_window;
static std::vector<std::string> g_infoText;
static std::deque<std::string>  g_prevInput;
static std::vector<std::string> g_libraryNames;
static unsigned int             g_textPos;
#endif


void
dprintf(FILE* fp, const char* fmt, ...)
{
    if ( g_configuration.doVerbose() ) {
        va_list args;
        va_start(args, fmt);
        vfprintf(fp, fmt, args);
        va_end(args);
    }
}

static void
xmlComment(TiXmlNode* owner, const char* fmt...)
{
    ssize_t size = 128;

retry:
    char*   buf = (char*)calloc(size, 1);
    va_list ap;
    va_start(ap, fmt);
    int res = vsnprintf(buf, size, fmt, ap);
    va_end(ap);
    if ( res > size ) {
        free(buf);
        size = res + 1;
        goto retry;
    }

    TiXmlComment* comment = new TiXmlComment(buf);
    owner->LinkEndChild(comment);
}

/** Trim whitespace from strings */
inline std::string
trim(std::string s)
{
    s.erase(0, s.find_first_not_of(" \t\n\r\f\v"));
    s.erase(s.find_last_not_of(" \t\n\r\f\v") + 1);
    return s;
}

class OverallOutputter
{
public:
    void outputHumanReadable(std::ostream& os);
    void outputXML();
} g_Outputter;

struct SearchableData
{
    const std::map<std::string, std::string> componentTags = { { "description", "Description" },
                                                               { "version", "ELI version" },
                                                               { "compiledate", "Compiled on" },
                                                               { "category", "Category" },
                                                               { "interface", "Interface" },
                                                               { "parameters", "Parameters" },
                                                               { "ports", "Ports" },
                                                               { "subcomponents", "SubComponent Slots" },
                                                               { "statistics", "Statistics" },
                                                               { "profile", "Profile Points" },
                                                               { "attributes", "Attributes" } };
    // Can add more in the future
} g_searchData;

// Forward Declarations
void        initLTDL(const std::string& searchPath);
void        shutdownLTDL();
static void processSSTElementFiles();
void        outputSSTElementInfo();
void        generateXMLOutputFile();
std::string parseInput(std::string);
std::string listLibraryInfo(std::list<std::string>);
std::string findLibraryInfo(std::list<std::string>);
std::string getErrorText(std::string);
std::string getErrorText(std::string, std::list<std::string>);
void        setInfoText(std::string);


#ifndef HAVE_CURSES
int
main(int argc, char* argv[])
{
    // Parse the Command Line and get the Configuration Settings
    int status = g_configuration.parseCmdLine(argc, argv);
    if ( status ) {
        if ( status == 1 ) return 0;
        return 1;
    }

    // Process all specified libraries
    g_searchPath = g_configuration.getLibPath();
    processSSTElementFiles();

    // Run interactive mode
    if ( g_configuration.interactiveEnabled() ) {
        std::cout << "Curses library not found. Run SST-Info without the -i flag." << endl;
    }

    return 0;
}

#else
int
main(int argc, char* argv[])
{
    // Parse the Command Line and get the Configuration Settings
    int status = g_configuration.parseCmdLine(argc, argv);
    if ( status ) {
        if ( status == 1 ) return 0;
        return 1;
    }

    // Process all specified libraries
    g_searchPath = g_configuration.getLibPath();
    processSSTElementFiles();

    // Run interactive mode
    if ( g_configuration.interactiveEnabled() ) { g_window.start(); }

    return 0;
}

std::string
convertToLower(std::string input)
{
<<<<<<< HEAD
    transform(input.begin(), input.end(), input.begin(), ::tolower);
=======
    std::transform(input.begin(), input.end(), input.begin(), ::tolower);
>>>>>>> 14b38c44
    return input;
}

std::string
parseInput(std::string input)
{
    // Split into set of strings
    std::istringstream       stream(input);
    std::string              word;
    std::vector<std::string> inputWords;

    while ( stream >> word ) {
        inputWords.push_back(word);
    }

    // Parse
    std::string text;
    std::string command = convertToLower(inputWords[0]);

    // Help messages
    if ( inputWords.size() == 1 ) {
        if ( command == "help" ) {
            text =
                "\n~=== SST-INFO ===~\n"
                "This program lists documented Components, SubComponents, Events, Modules, and Partitioners within an "
                "Element Library.\n\n"
                "~=== CONTROLS ===~\n"
                "The 'Console' window contains a command-line style input box. Typed input will appear here.\n"
                "The text window can be resized, and both arrow key and mouse scrolling is enabled.\n"
                "PAGE UP/PAGE DOWN scrolls through previously entered commands.\n\n"
                "~=== COMMANDS ===~\n"
                "- Help : Displays this help message\n"
                "- List {element.subelement} : Displays element libraries and component information\n"
                "- Find {field} {search string} : Displays all components with the given search string in its field\n\n"
                "- Quit : Exits the program\n\n"
                "To see more detailed instructions, type in a command without additional parameters.\n\n";
        }
        else if ( command == "list" ) {
            text = "\n~=== LIST ===~\n"
                   "Displays specified element libraries.\n\n"
                   "~=== USAGE ===~\n"
                   "- List All : Display all available element libraries and their components/subcomponents\n"
                   "- List Libraries : Display all currently loaded element libraries\n"
                   "- List [element[.component|subcomponent]] : Display the specified element/subelement(s)\n\n"
                   "'element' - Element Library\n"
                   "'type' - Type of Component/Subcomponent\n"
                   "'component|subcomponent' - Either a Component or SubComponent defined in the Element Library\n\n"
                   "~=== EXAMPLES ===~\n"
                   "list coreTestElement\n"
                   "list sst.linear\n"
                   "list ariel miranda\n"
                   "list ariel miranda.ReverseSingleStreamGenerator\n";
        }
        else if ( command == "find" ) {
            text = "\n~=== FIND ===~\n"
                   "Search for text within component library fields.\n"
                   "Displays all loaded components with the specified text.\n\n"
                   "~=== USAGE ===~\n"
                   "- Find {field} [search term] \n\n"
                   "'field' - Component/subcomponent fields.\n"
                   "Valid field keywords (case-insensitive):\n"
                   "   - Description\n"
                   "   - Version (ELI Version)\n"
                   "   - Compiledate\n"
                   "   - Category\n"
                   "   - Interface\n"
                   "   - Parameters\n"
                   "   - Ports\n"
                   "   - Subcomponents\n"
                   "   - Statistics\n"
                   "   - Profile\n"
                   "   - Attributes\n"
                   "Search term can be multiple words, but is case-sensitive.\n\n"
                   "~=== EXAMPLES ===~\n"
                   "find Description test\n"
                   "find compiledate Oct 17\n"
                   "find CATEGORY UNCATEGORIZED\n"
                   "find parameters rng";
<<<<<<< HEAD
        }
        else if ( command == "quit" ) {
            return command;
=======
>>>>>>> 14b38c44
        }
        else {
            text = getErrorText(command);
        }
    }

    // Parse commands
    else {
        // Get args
        auto                   start = std::next(inputWords.begin(), 1);
        auto                   end   = inputWords.end();
        std::list<std::string> args(start, end);

        if ( command == "list" ) { text = listLibraryInfo(args); }
        else if ( command == "find" ) {
            text = findLibraryInfo(args);

            // Clear Library Info text of highlight characters
            for ( auto& library : g_libInfoArray ) {
                library.clearHighlights();
            }
        }

        // Handle errors from getting text from library info
        if ( text == "ERR" ) { text = getErrorText(command, args); }
    }

    return text;
}

int
addLibFilter(std::string libFilter, std::string componentFilter = "")
{
    for ( auto& library : g_libInfoArray ) {
        if ( library.getLibraryName() == libFilter ) {
            library.setLibraryFilter(true);

            if ( componentFilter != "" ) { return library.setComponentFilter(componentFilter); }
            return 0;
        }
    }
    // Error - library not found
    return 1;
}

// 'List' command
std::string
listLibraryInfo(std::list<std::string> args)
{
    std::stringstream outputStream;

    // Handle special keywords
    if ( args.size() == 1 ) {
        std::string arg = convertToLower(args.front());

        if ( arg == "all" ) {
            outputStream << "\n~-Displaying All Libraries-~\n";
            for ( auto& library : g_libInfoArray ) {
                library.resetFilters(true);
                library.outputText(outputStream);
            }
            return outputStream.str();
        }
        else if ( arg == "libraries" ) {
            outputStream << "\n~-All Loaded Libraries-~\n";
            for ( auto& library : g_libInfoArray ) {
                outputStream << "\n - " << library.getLibraryName();
            }
            return outputStream.str();
        }
    }

    // Reset all filters
    for ( auto& library : g_libInfoArray ) {
        library.resetFilters(false);
    }

    outputStream << "\n~-Displaying:";
    for ( std::string arg : args ) {
        outputStream << " " + arg;
        std::string library   = "";
        std::string component = "";

        // Parse library.component
        size_t split = arg.find('.');
        if ( split == std::string::npos ) { library = arg; }
        else {
            library   = arg.substr(0, split);
            component = arg.substr(split + 1);
        }

        // Check for invalid library name
        if ( addLibFilter(library, component) ) { return "ERR"; }
    }
    outputStream << "-~\n";

    for ( auto& library : g_libInfoArray ) {
        library.outputText(outputStream);
    }

    return outputStream.str();
}

// 'Find' command
std::string
findLibraryInfo(std::list<std::string> args)
{
    std::stringstream outputStream;

    if ( args.size() == 1 ) { return "Missing search term -- See 'find' documentation to see usage."; }

    std::string inputTag = convertToLower(args.front());

    // Compare to tag list and convert to proper string
    auto mapIter = g_searchData.componentTags.find(inputTag);

    if ( mapIter != g_searchData.componentTags.end() ) {
        std::string tag = mapIter->second;

        args.pop_front();
        std::string searchTerm = "";
        for ( std::string arg : args ) {
            if ( arg == args.back() ) { searchTerm += arg; }
            else {
                searchTerm += arg + " ";
            }
        }

        // Search through libraries
        for ( auto& library : g_libInfoArray ) {
            library.resetFilters(false);
            library.filterSearch(outputStream, tag, searchTerm);
            library.outputText(outputStream);
        }
        return outputStream.str();
    }

    return "ERR";
<<<<<<< HEAD
}

// Finds the closest term using Levenshtein distance
std::string
getClosestTerm(std::string source, std::list<std::string> dict)
{
    std::string closest  = "\n";
    int         distance = INT_MAX;
    for ( auto& term : dict ) {
        int                           m = source.length();
        int                           n = term.length();
        std::vector<std::vector<int>> matrix(m + 1, std::vector(n + 1, 0));

        for ( int i = 0; i <= m; i++ ) {
            matrix[i][0] = i;
        }
        for ( int j = 0; j <= n; j++ ) {
            matrix[0][j] = j;
        }

        const char* s = source.c_str();
        const char* t = term.c_str();

        for ( int j = 1; j <= n; j++ ) {
            for ( int i = 1; i <= m; i++ ) {
                int subCost = 0;
                if ( s[i] != t[j] ) { subCost = 1; }
                matrix[i][j] = std::min({ matrix[i - 1][j] + 1, matrix[i][j - 1] + 1, matrix[i - 1][j - 1] + subCost });
            }
        }

        // Get final score and set closest term
        if ( matrix[m][n] < distance ) {
            closest  = term;
            distance = matrix[m][n];
        }
    }

    return closest;
}

// Handle misspelled commands
std::string
getErrorText(std::string command)
{
    std::list<std::string> dict = { "help", "list", "find" };

    std::string term = getClosestTerm(command, dict);

    return "Invalid command '" + command + "' -- Did you mean '" + term + "'?";
}

// Handle misspelled Libraries or search terms
std::string
getErrorText(std::string command, std::list<std::string> args)
{
    if ( command == "find" ) {
        std::list<std::string> dict;
        for ( auto const& tag : g_searchData.componentTags ) {
            dict.push_back(tag.first);
        }
        std::string term = getClosestTerm(args.front(), dict);

        return "Invalid search term '" + args.front() + "'-- Did you mean '" + term + "'?";
    }
    else {
        std::string output = "Invalid Library input:\n\n";

        // Find error distances for every library entered
        for ( auto& arg : args ) {
            std::string library;
            std::string component = "";

            size_t split = arg.find('.');
            if ( split == std::string::npos ) { library = arg; }
            else {
                library   = arg.substr(0, split);
                component = arg.substr(split + 1);
            }

            // Build search dictionaries
            std::list<std::string> library_dict;
            std::list<std::string> component_dict;
            for ( auto& lib : g_libInfoArray ) {
                library_dict.push_back(lib.getLibraryName());

                if ( component != "" ) {
                    for ( auto& pair : lib.getComponentInfo() ) {
                        for ( auto& comp : pair.second ) {
                            component_dict.push_back(comp.componentName);
                        }
                    }
                }
            }

            // Find closest term for all Library entries
            std::string closest_lib = getClosestTerm(library, library_dict);
            std::string closest_comp;
            if ( component != "" ) {
                closest_comp = getClosestTerm(component, component_dict);

                if ( library != closest_lib ) {
                    if ( component != closest_comp ) {
                        output += " - `" + library + "." + component + "` --- Did you mean '" + closest_lib + "." +
                                  closest_comp + "'?\n";
                    }
                    else {
                        output += " - `" + library + "`." + component + "` --- Did you mean '" + closest_lib + "'?\n";
                    }
                }
                else {
                    if ( component != closest_comp ) {
                        output += " - " + library + ".`" + component + "` --- Did you mean '" + closest_comp + "'?\n";
                    }
                    else {
                        output += " - " + arg + "\n";
                    }
                }
            }
            else {
                if ( library != closest_lib ) {
                    output += " - `" + library + "` --- Did you mean '" + closest_lib + "'?\n";
                }
                else {
                    output += " - " + arg + "\n";
                }
            }
        }
        return output;
    }
}

=======
}

// Finds the closest term using Levenshtein distance
std::string
getClosestTerm(std::string source, std::list<std::string> dict)
{
    std::string closest  = "\n";
    int         distance = INT_MAX;
    for ( auto& term : dict ) {
        int                           m = source.length();
        int                           n = term.length();
        std::vector<std::vector<int>> matrix(m + 1, std::vector(n + 1, 0));

        for ( int i = 0; i <= m; i++ ) {
            matrix[i][0] = i;
        }
        for ( int j = 0; j <= n; j++ ) {
            matrix[0][j] = j;
        }

        const char* s = source.c_str();
        const char* t = term.c_str();

        for ( int j = 1; j <= n; j++ ) {
            for ( int i = 1; i <= m; i++ ) {
                int subCost = 0;
                if ( s[i] != t[j] ) { subCost = 1; }
                matrix[i][j] = std::min({ matrix[i - 1][j] + 1, matrix[i][j - 1] + 1, matrix[i - 1][j - 1] + subCost });
            }
        }

        // Get final score and set closest term
        if ( matrix[m][n] < distance ) {
            closest  = term;
            distance = matrix[m][n];
        }
    }

    return closest;
}

// Handle misspelled commands
std::string
getErrorText(std::string command)
{
    std::list<std::string> dict = { "help", "list", "find" };

    std::string term = getClosestTerm(command, dict);

    return "Invalid command '" + command + "' -- Did you mean '" + term + "'?";
}

// Handle misspelled Libraries or search terms
std::string
getErrorText(std::string command, std::list<std::string> args)
{
    if ( command == "find" ) {
        std::list<std::string> dict;
        for ( auto const& tag : g_searchData.componentTags ) {
            dict.push_back(tag.first);
        }
        std::string term = getClosestTerm(args.front(), dict);

        return "Invalid search term '" + args.front() + "'-- Did you mean '" + term + "'?";
    }
    else {
        std::string output = "Invalid Library input:\n\n";

        // Find error distances for every library entered
        for ( auto& arg : args ) {
            std::string library;
            std::string component = "";

            size_t split = arg.find('.');
            if ( split == std::string::npos ) { library = arg; }
            else {
                library   = arg.substr(0, split);
                component = arg.substr(split + 1);
            }

            // Build search dictionaries
            std::list<std::string> library_dict;
            std::list<std::string> component_dict;
            for ( auto& lib : g_libInfoArray ) {
                library_dict.push_back(lib.getLibraryName());

                if ( component != "" ) {
                    for ( auto& pair : lib.getComponentInfo() ) {
                        for ( auto& comp : pair.second ) {
                            component_dict.push_back(comp.componentName);
                        }
                    }
                }
            }

            // Find closest term for all Library entries
            std::string closest_lib = getClosestTerm(library, library_dict);
            std::string closest_comp;
            if ( component != "" ) {
                closest_comp = getClosestTerm(component, component_dict);

                if ( library != closest_lib ) {
                    if ( component != closest_comp ) {
                        output += " - `" + library + "." + component + "` --- Did you mean '" + closest_lib + "." +
                                  closest_comp + "'?\n";
                    }
                    else {
                        output += " - `" + library + "`." + component + "` --- Did you mean '" + closest_lib + "'?\n";
                    }
                }
                else {
                    if ( component != closest_comp ) {
                        output += " - " + library + ".`" + component + "` --- Did you mean '" + closest_comp + "'?\n";
                    }
                    else {
                        output += " - " + arg + "\n";
                    }
                }
            }
            else {
                if ( library != closest_lib ) {
                    output += " - `" + library + "` --- Did you mean '" + closest_lib + "'?\n";
                }
                else {
                    output += " - " + arg + "\n";
                }
            }
        }
        return output;
    }
}

>>>>>>> 14b38c44

void
setInfoText(std::string infoString)
{
    std::vector<std::string> stringVec;
    g_textPos = 0;

    // Splits the string into individual lines and stores them into the infoText vector
    std::stringstream infoStream(infoString);
    std::string       line;

    while ( std::getline(infoStream, line, '\n') ) {
        stringVec.push_back((line + "\n"));
    }
    g_infoText.clear(); // clears memory
    g_infoText = stringVec;
}
#endif

static void
addELI(ElemLoader& loader, const std::string& lib, bool optional)
{

    if ( g_configuration.debugEnabled() ) fprintf(stdout, "Looking for library \"%s\"\n", lib.c_str());

    std::stringstream err_sstr;
    loader.loadLibrary(lib, err_sstr);

    // Check to see if this library loaded into the new ELI
    // Database
    if ( ELI::LoadedLibraries::isLoaded(lib) ) {
        g_fileProcessedCount++;
        g_libInfoArray.emplace_back(lib);
    }
    else if ( !optional ) {
        fprintf(stderr, "**** WARNING - UNABLE TO PROCESS LIBRARY = %s\n", lib.c_str());
        fprintf(
            stderr, "**** CHECK: Has this library been registered with sst-core using the 'sst-register' utility?\n");
        fprintf(stderr, "**** CHECK: sst-info searches are case-sensitive\n");
        fprintf(stderr, "**** CHECK: Do not include the prefix or file extension when using the lib option.\n");
        fprintf(stderr, "**** EXAMPLE: 'sst-info -l PaintShop' to display model information from libPaintShop.so\n");
        if ( g_configuration.debugEnabled() ) { std::cerr << err_sstr.str() << std::endl; }
    }
    else {
        fprintf(stderr, "**** %s not Found!\n", lib.c_str());
        // regardless of debug - force error printing
        std::cerr << err_sstr.str() << std::endl;
    }
}

static void
processSSTElementFiles()
{
    std::vector<bool>        EntryProcessedArray;
    ElemLoader               loader(g_searchPath);
    std::vector<std::string> potentialLibs;
    loader.getPotentialElements(potentialLibs);

    // Which libraries should we (attempt) to process
    std::set<std::string> processLibs(g_configuration.getElementsToProcessArray());
    if ( processLibs.empty() ) {
        for ( auto& i : potentialLibs )
            processLibs.insert(i);
    }

    for ( auto l : processLibs ) {
        addELI(loader, l, g_configuration.processAllElements());
    }

    // Store info strings for interactive mode
    if ( g_configuration.interactiveEnabled() ) {
        for ( size_t x = 0; x < g_libInfoArray.size(); x++ ) {
            g_libInfoArray[x].setAllLibraryInfo();
        }
    }
    else {
        // Do we output in Human Readable form
        if ( g_configuration.getOptionBits() & CFG_OUTPUTHUMAN ) { outputSSTElementInfo(); }

        // Do we output an XML File
        if ( g_configuration.getOptionBits() & CFG_OUTPUTXML ) { generateXMLOutputFile(); }
    }
}

void
outputSSTElementInfo()
{
    g_Outputter.outputHumanReadable(std::cout);
}

void
generateXMLOutputFile()
{
    g_Outputter.outputXML();
}


void
OverallOutputter::outputHumanReadable(std::ostream& os)
{
    os << "PROCESSED " << g_fileProcessedCount << " .so (SST ELEMENT) FILES FOUND IN DIRECTORY(s) " << g_searchPath
       << "\n";

    // Tell the user what Elements will be displayed
    for ( auto& i : g_configuration.getFilterMap() ) {
        fprintf(stdout, "Filtering output on Element = \"%s", i.first.c_str());
        if ( !i.second.empty() ) fprintf(stdout, ".%s", i.second.c_str());
        fprintf(stdout, "\"\n");
    }

    // Now dump the Library Info
    for ( size_t x = 0; x < g_libInfoArray.size(); x++ ) {
        g_libInfoArray[x].outputHumanReadable(os, x);
    }
}

void
OverallOutputter::outputXML()
{
    unsigned int x;
    char         TimeStamp[32];
    std::time_t  now = std::time(nullptr);
    std::tm*     ptm = std::localtime(&now);

    // Create a Timestamp Format: 2015.02.15_20:20:00
    std::strftime(TimeStamp, 32, "%Y.%m.%d_%H:%M:%S", ptm);

    dprintf(stdout, "\n");
    dprintf(stdout, "================================================================================\n");
    dprintf(stdout, "GENERATING XML FILE SSTInfo.xml as %s\n", g_configuration.getXMLFilePath().c_str());
    dprintf(stdout, "================================================================================\n");
    dprintf(stdout, "\n");
    dprintf(stdout, "\n");

    // Create the XML Document
    TiXmlDocument XMLDocument;

    // Set the Top Level Element
    TiXmlElement* XMLTopLevelElement = new TiXmlElement("SSTInfoXML");

    // Set the File Information
    TiXmlElement* XMLFileInfoElement = new TiXmlElement("FileInfo");
    XMLFileInfoElement->SetAttribute("SSTInfoVersion", PACKAGE_VERSION);
    XMLFileInfoElement->SetAttribute("FileFormat", "1.0");
    XMLFileInfoElement->SetAttribute("TimeStamp", TimeStamp);
    XMLFileInfoElement->SetAttribute("FilesProcessed", g_fileProcessedCount);
    XMLFileInfoElement->SetAttribute("SearchPath", g_searchPath.c_str());

    // Add the File Information to the Top Level Element
    XMLTopLevelElement->LinkEndChild(XMLFileInfoElement);

    // Now Generate the XML Data that represents the Library Info,
    // and add the data to the Top Level Element
    for ( x = 0; x < g_libInfoArray.size(); x++ ) {
        g_libInfoArray[x].outputXML(x, XMLTopLevelElement);
    }

    // Add the entries into the XML Document
    // XML Declaration
    TiXmlDeclaration* XMLDecl = new TiXmlDeclaration("1.0", "", "");
    XMLDocument.LinkEndChild(XMLDecl);

    // General Info on the Data
    xmlComment(&XMLDocument, "SSTInfo XML Data Generated on %s", TimeStamp);
    xmlComment(&XMLDocument, "%d .so FILES FOUND IN DIRECTORY(s) %s\n", g_fileProcessedCount, g_searchPath.c_str());

    XMLDocument.LinkEndChild(XMLTopLevelElement);

    // Save the XML Document
    XMLDocument.SaveFile(g_configuration.getXMLFilePath().c_str());
}

SSTInfoConfig::SSTInfoConfig(bool suppress_print) : ConfigShared(suppress_print, {})
{
    using namespace std::placeholders;

    m_optionBits   = CFG_OUTPUTHUMAN | CFG_VERBOSE; // Enable normal output by default
    m_XMLFilePath  = "./SSTInfo.xml";               // Default XML File Path
    m_debugEnabled = false;

    // Add the options
    DEF_SECTION_HEADING("Informational Options");
    DEF_FLAG("help", 'h', "Print help message", std::bind(&SSTInfoConfig::printHelp, this, _1));
    DEF_FLAG("version", 'V', "Print SST release version", std::bind(&SSTInfoConfig::outputVersion, this, _1));

    DEF_SECTION_HEADING("Display Options");
    addVerboseOptions(false);
    DEF_FLAG("quiet", 'q', "Quiet/print summary only", std::bind(&SSTInfoConfig::setQuiet, this, _1));
    DEF_FLAG("debug", 'd', "Enable debugging messages", std::bind(&SSTInfoConfig::setEnableDebug, this, _1));
    DEF_FLAG(
        "nodisplay", 'n', "Do not display output [default: off]", std::bind(&SSTInfoConfig::setNoDisplay, this, _1));
    DEF_FLAG(
        "interactive", 'i', "(EXPERIMENTAL) Enable interactive command line mode",
        std::bind(&SSTInfoConfig::setInteractive, this, _1));
    DEF_SECTION_HEADING("XML Options");
    DEF_FLAG("xml", 'x', "Generate XML data [default:off]", std::bind(&SSTInfoConfig::setXML, this, _1));
    DEF_ARG(
        "outputxml", 'o', "FILE", "Filepath to XML file [default: SSTInfo.xml]",
        std::bind(&SSTInfoConfig::setXMLOutput, this, _1), false);

    DEF_SECTION_HEADING("Library and Path Options");
    DEF_ARG(
        "libs", 'l', "LIBS",
        "Element libraries to process (all, <element>) [default: all]. <element> can be an element library, or it can "
        "be a single element within the library.",
        std::bind(&SSTInfoConfig::setLibs, this, _1), false);
    addLibraryPathOptions();

    DEF_SECTION_HEADING("Advanced Options - Environment");
    addEnvironmentOptions();

    addPositionalCallback(std::bind(&SSTInfoConfig::setPositionalArg, this, _1, _2));
}

SSTInfoConfig::~SSTInfoConfig() {}

std::string
SSTInfoConfig::getUsagePrelude()
{
    std::string prelude = "Usage: ";
    prelude.append(getRunName());
    prelude.append(" [options] [<element[.component|subcomponent]>]\n");
    return prelude;
}

void
SSTInfoConfig::outputUsage()
{
    cout << "Usage: " << m_AppName << " [<element[.component|subcomponent]>] "
         << " [options]" << endl;
    cout << "  -h, --help               Print Help Message\n";
    cout << "  -v, --version            Print SST Package Release Version\n";
    cout << "  -d, --debug              Enabled debugging messages\n";
    cout << "  -n, --nodisplay          Do not display output - default is off\n";
    cout << "  -x, --xml                Generate XML data - default is off\n";
    cout << "  -o, --outputxml=FILE     File path to XML file. Default is SSTInfo.xml\n";
    cout << "  -l, --libs=LIBS          {all, <elementname>} - Element Library(s) to process\n";
    cout << "  -q, --quiet              Quiet/print summary only\n";
    cout << endl;
}

void
SSTInfoConfig::addFilter(const std::string& name_str)
{
    std::string name(name_str);
    if ( name.size() > 3 && name.substr(0, 3) == "lib" ) name = name.substr(3);

    size_t dotLoc = name.find(".");
    if ( dotLoc == std::string::npos ) { m_filters.insert(std::make_pair(name, "")); }
    else {
        m_filters.insert(std::make_pair(std::string(name, 0, dotLoc), std::string(name, dotLoc + 1)));
    }
}

bool
doesLibHaveFilters(const std::string& libName)
{
    auto range = g_configuration.getFilterMap().equal_range(libName);
    for ( auto x = range.first; x != range.second; ++x ) {
        if ( x->second != "" ) return true;
    }
    return false;
}

bool
shouldPrintElement(const std::string& libName, const std::string& elemName)
{
    auto range = g_configuration.getFilterMap().equal_range(libName);
    if ( range.first == range.second ) return true;
    for ( auto x = range.first; x != range.second; ++x ) {
        if ( x->second == "" ) return true;
        if ( x->second == elemName ) return true;
    }
    return false;
}

void
SSTLibraryInfo::setLibraryInfo(std::string baseName, std::string componentName, std::string info)
{
    ComponentInfo                      componentInfo;
    std::map<std::string, std::string> infoMap;

    // Split string into lines and map each key:value pair
    std::stringstream infoStream(info);
    std::string       line;
    while ( std::getline(infoStream, line, '\n') ) {
        size_t split = line.find(':');

        std::string tag;
        std::string value;

        if ( split == std::string::npos ) {
            tag   = line;
            value = "";
        }
        else {
            tag   = line.substr(0, split);
            value = line.substr(split + 1);
        }

        infoMap.insert(make_pair(tag, value));
        componentInfo.stringIndexer.push_back(tag);
    }

    componentInfo.componentName = componentName;
    componentInfo.infoMap       = infoMap;

    // Add to component lists
    m_componentNames.push_back(componentName);
    m_components[baseName].push_back(componentInfo);
}

void
SSTLibraryInfo::outputText(std::stringstream& outputStream)
{
    if ( this->m_libraryFilter ) {
        outputStream << "\n================================================================================\n";
        outputStream << "ELEMENT LIBRARY: " << this->m_name << endl;

        // Loop over component types
        for ( auto& pair : this->m_components ) {
            std::string componentType = pair.first;
            outputStream << componentType << "s (" << pair.second.size() << " total)\n";

            // Loop over each component
            for ( int idx = 0; idx < int(pair.second.size()); idx++ ) {
                auto component = pair.second[idx];

                // Apply filter
                bool filtered =
                    std::find(m_componentFilters.begin(), m_componentFilters.end(), component.componentName) !=
                    m_componentFilters.end();
                if ( (m_componentFilters.size() == 0) || filtered ) {
                    outputStream << "  " << componentType << " " << idx << ": " << component.componentName << endl;

                    // Iterate through infoMap using the string indexer
                    for ( auto key : component.stringIndexer ) {
                        std::string val = component.infoMap[key];

                        if ( val == "" ) { outputStream << key << endl; }
                        else {
                            outputStream << key << ": " << val << endl;
                        }
                    }
                    outputStream << endl;
                }
            }
        }
    }
}

void
SSTLibraryInfo::filterSearch(std::stringstream& outputStream, std::string tag, std::string searchTerm)
{
    std::vector<std::string> stringList = { "Parameters", "Ports",          "SubComponent Slots",
                                            "Statistics", "Profile Points", "Attributes" };
    std::string              prefix     = "         ";
    int                      count      = 0;
    for ( auto& pair : m_components ) {
        for ( auto& component : pair.second ) {
            std::string searchString = "";
            bool        found        = false;
            std::string fullTag      = "";
            for ( auto& mapTag : component.stringIndexer ) {
                std::string        temp;
                std::istringstream stream(mapTag);
                std::getline(stream, temp, '(');
                std::string infoTag = trim(temp);

                // Search for correct tag
                if ( infoTag == tag ) {
                    fullTag = mapTag;
                    if ( std::find(stringList.begin(), stringList.end(), infoTag) != stringList.end() ) {
                        found = true;
                    }
                    else {
                        searchString = component.infoMap[mapTag];
                        break;
                    }
                }
                else {
                    // Get sub-items
                    std::string info_prefix = mapTag.substr(0, 9);
                    if ( found && info_prefix == prefix ) {
                        // Set highlighting
                        size_t foundSecondIdx = component.infoMap[mapTag].find(searchTerm);
                        if ( foundSecondIdx != std::string::npos ) {
                            component.infoMap[mapTag].insert(foundSecondIdx, "`");
                            component.infoMap[mapTag].insert(foundSecondIdx + searchTerm.size() + 1, "`");
                        }

                        searchString += mapTag + ": " + component.infoMap[mapTag] + "\n";
                    }
                    else {
                        if ( found ) { break; }
                    }
                }
            }

            // If term is found, set Library to show and add component to filters
            size_t foundIdx = searchString.find(searchTerm);
            if ( foundIdx != std::string::npos ) {
                m_libraryFilter = true;
                m_componentFilters.push_back(component.componentName);
                count++;

                // Highlight the found text
                if ( component.infoMap[fullTag] != "" ) {
                    component.infoMap[fullTag].insert(foundIdx, "`");
                    component.infoMap[fullTag].insert(foundIdx + searchTerm.length() + 1, "`");
                }
            }
        }
    }

    outputStream << "\n~-Found " << count
                 << " components in " + m_name + " with '" + searchTerm + "' in '" + tag + "'-~\n\n";
}

void
SSTLibraryInfo::clearHighlights()
{
    for ( auto& pair : m_components ) {
        for ( auto& component : pair.second ) {
            for ( auto& info : component.infoMap ) {
                std::string* infoStr = &info.second;
                infoStr->erase(remove(infoStr->begin(), infoStr->end(), '`'), infoStr->end());
            }
        }
    }
}

template <class BaseType>
void
SSTLibraryInfo::setAllLibraryInfo()
{
    // lib is an InfoLibrary
    auto* lib = ELI::InfoDatabase::getLibrary<BaseType>(getLibraryName());
    if ( lib ) {
        // Only print if there is something of that type in the library
        if ( lib->numEntries() != 0 ) {
            // Create map keys based on type name
            std::string baseName = std::string(BaseType::ELI_baseName());

            // lib->getMap returns a map<string, BaseInfo*>.  BaseInfo is
            // actually a Base::BuilderInfo and the implementation is in
            // eli/elementinfo as BuilderInfoImpl
            for ( auto& map : lib->getMap() ) {
                std::stringstream infoStream;
                map.second->toString(infoStream);

                setLibraryInfo(baseName, map.first, infoStream.str());
            }
        }
    }
    else {
        // os << "No " << BaseType::ELI_baseName() << "s\n";
    }
}

void
SSTLibraryInfo::setAllLibraryInfo()
{

    setAllLibraryInfo<Component>();
    setAllLibraryInfo<SubComponent>();
    setAllLibraryInfo<Module>();
    setAllLibraryInfo<SST::Partition::SSTPartitioner>();
    setAllLibraryInfo<SST::Profile::ProfileTool>();
}

template <class BaseType>
void
SSTLibraryInfo::outputHumanReadable(std::ostream& os, bool printAll)
{
    // lib is an InfoLibrary
    auto* lib = ELI::InfoDatabase::getLibrary<BaseType>(getLibraryName());
    if ( lib ) {
        // Only print if there is something of that type in the library
        if ( lib->numEntries() != 0 ) {
            os << BaseType::ELI_baseName() << "s (" << lib->numEntries() << " total)\n";
            int idx = 0;
            // lib->getMap returns a map<string, BaseInfo*>.  BaseInfo is
            // actually a Base::BuilderInfo and the implementation is in
            // BuildInfoImpl
            for ( auto& pair : lib->getMap() ) {
                bool print = printAll || shouldPrintElement(getLibraryName(), pair.first);
                if ( print ) {
                    os << "   " << BaseType::ELI_baseName() << " " << idx << ": " << pair.first << "\n";
                    if ( g_configuration.doVerbose() ) pair.second->toString(os);
                }
                ++idx;
                if ( print ) os << std::endl;
            }
        }
    }
    else {
        os << "No " << BaseType::ELI_baseName() << "s\n";
    }
}

void
SSTLibraryInfo::outputHumanReadable(std::ostream& os, int LibIndex)
{
    bool enableFullElementOutput = !doesLibHaveFilters(getLibraryName());

    os << "================================================================================\n";
    os << "ELEMENT LIBRARY " << LibIndex << " = " << getLibraryName() << " (" << getLibraryDescription() << ")"
       << "\n";

    outputHumanReadable<Component>(os, enableFullElementOutput);
    outputHumanReadable<SubComponent>(os, enableFullElementOutput);
    outputHumanReadable<Module>(os, enableFullElementOutput);
    outputHumanReadable<SST::Partition::SSTPartitioner>(os, enableFullElementOutput);
    outputHumanReadable<SST::Profile::ProfileTool>(os, enableFullElementOutput);
    outputHumanReadable<SST::SSTElementPythonModule>(os, enableFullElementOutput);
}

template <class BaseType>
void
SSTLibraryInfo::outputXML(TiXmlElement* XMLLibraryElement)
{
    auto* lib = ELI::InfoDatabase::getLibrary<BaseType>(getLibraryName());
    if ( lib ) {
        int numObjects = lib->numEntries();
        xmlComment(XMLLibraryElement, "Num %ss = %d", BaseType::ELI_baseName(), numObjects);
        int idx = 0;
        for ( auto& pair : lib->getMap() ) {
            TiXmlElement* XMLElement = new TiXmlElement(BaseType::ELI_baseName());
            XMLElement->SetAttribute("Index", idx);
            pair.second->outputXML(XMLElement);
            XMLLibraryElement->LinkEndChild(XMLElement);
            idx++;
        }
    }
    else {
        xmlComment(XMLLibraryElement, "No %ss", BaseType::ELI_baseName());
    }
}

void
SSTLibraryInfo::outputXML(int LibIndex, TiXmlNode* XMLParentElement)
{
    TiXmlElement* XMLLibraryElement = new TiXmlElement("Element");
    XMLLibraryElement->SetAttribute("Index", LibIndex);
    XMLLibraryElement->SetAttribute("Name", getLibraryName().c_str());
    XMLLibraryElement->SetAttribute("Description", getLibraryDescription().c_str());

    outputXML<Component>(XMLLibraryElement);
    outputXML<SubComponent>(XMLLibraryElement);
    outputXML<Module>(XMLLibraryElement);
    outputXML<SST::Partition::SSTPartitioner>(XMLLibraryElement);
    XMLParentElement->LinkEndChild(XMLLibraryElement);
}

#ifdef HAVE_CURSES
void
InteractiveWindow::start()
{
    g_textPos = 0;

    initscr();
    cbreak();
    noecho();
    draw();
    setInfoText(parseInput("help"));
    printInfo();

    // Loop for input
    getInput();
    endwin();
}

void
InteractiveWindow::getInput()
{
    std::string input        = "";
    std::string output       = "";
    std::string stashedInput = "";
    int         entryIdx     = -1;

    // Main loop for console input
    while ( true ) {
        int c = wgetch(console);

        if ( c == '\n' ) {
            if ( input != "" ) {
                g_prevInput.push_front(input);
                output = parseInput(input);

                if ( output == "quit" ) { break; }

                setInfoText(output);
                g_window.draw();
                g_window.printInfo();
                input    = "";
                entryIdx = -1;
            }
        }
        // Resizing the window
        else if ( c == KEY_RESIZE ) {
            g_window.draw();
            g_window.printInfo();
        }
        // Handle backspaces
        else if ( c == KEY_BACKSPACE ) {
            int pos = g_window.getCursorPos();
            if ( pos > 1 ) {
                g_window.printConsole("\b \b");
                input.pop_back();
            }
        }
        // Scrolling
        else if ( c == KEY_UP ) {
            if ( g_textPos > 0 ) {
                g_textPos -= 1;
                g_window.printInfo();
            }
        }
        else if ( c == KEY_DOWN ) {
            if ( (int)g_textPos < (int)g_infoText.size() - (int)LINES + 3 ) {
                g_textPos += 1;
                g_window.printInfo();
            }
        }
        // Cycle through previous commands
        else if ( c == KEY_PPAGE ) {
            if ( entryIdx == -1 ) { stashedInput = input; }

            if ( entryIdx < int(g_prevInput.size() - 1) ) {
                entryIdx++;
                input = g_prevInput[entryIdx];

                g_window.draw();
                g_window.printInfo();
                g_window.printConsole(input.c_str());
            }
        }
        else if ( c == KEY_NPAGE ) {
            if ( entryIdx >= 0 ) {
                entryIdx--;
                if ( entryIdx == -1 ) { input = stashedInput; }
                else {
                    input = g_prevInput[entryIdx];
                }

                g_window.draw();
                g_window.printInfo();
                g_window.printConsole(input.c_str());
            }
        }
        // Regular characters
        else if ( c <= 255 ) {
            input += c;
            std::string letter(1, c);
            g_window.printConsole(letter.c_str());
        }

        // Make sure the cursor resets to the correct place
        g_window.resetCursor(input.size() + 1);
    }
    endwin();
}

void
InteractiveWindow::draw(bool drawConsole)
{
    werase(info);
    delwin(info);
    info = newwin(LINES - 3, COLS, 0, 0);
    scrollok(info, true);
    wrefresh(info);

    if ( drawConsole ) {
        werase(console);
        delwin(console);
        console = newwin(3, COLS, LINES - 3, 0);
        scrollok(console, false);
        keypad(console, true);
        box(console, 0, 0);
        mvwprintw(console, 0, 1, " Console ");
        wmove(console, 1, 1);
        wrefresh(console);
    }
}

void
InteractiveWindow::printInfo()
{
    unsigned int posMax =
        ((int)g_infoText.size() < LINES - 3) ? g_textPos + g_infoText.size() : g_textPos + (LINES - 3);

    std::string infoString = "";
    for ( unsigned int i = g_textPos; i < posMax; i++ ) {
        infoString += g_infoText[i];
    }

    bool bold      = false;
    bool highlight = false;
    for ( auto& c : infoString ) {
        if ( c == '~' && !bold ) {
            wattron(info, A_BOLD);
            bold = true;
        }
        else if ( c == '~' && bold ) {
            wattroff(info, A_BOLD);
            bold = false;
        }
        else if ( c == '`' && !highlight ) {
            wattron(info, A_STANDOUT);
            highlight = true;
        }
        else if ( c == '`' && highlight ) {
            wattroff(info, A_STANDOUT);
            highlight = false;
        }
        else {
            wprintw(info, "%c", c);
        }
    }
    wrefresh(info);
    wrefresh(console); // moves the cursor back into the console window
    wmove(console, 1, 1);
}
#endif<|MERGE_RESOLUTION|>--- conflicted
+++ resolved
@@ -181,11 +181,7 @@
 std::string
 convertToLower(std::string input)
 {
-<<<<<<< HEAD
-    transform(input.begin(), input.end(), input.begin(), ::tolower);
-=======
     std::transform(input.begin(), input.end(), input.begin(), ::tolower);
->>>>>>> 14b38c44
     return input;
 }
 
@@ -264,12 +260,9 @@
                    "find compiledate Oct 17\n"
                    "find CATEGORY UNCATEGORIZED\n"
                    "find parameters rng";
-<<<<<<< HEAD
         }
         else if ( command == "quit" ) {
             return command;
-=======
->>>>>>> 14b38c44
         }
         else {
             text = getErrorText(command);
@@ -408,7 +401,6 @@
     }
 
     return "ERR";
-<<<<<<< HEAD
 }
 
 // Finds the closest term using Levenshtein distance
@@ -541,140 +533,6 @@
     }
 }
 
-=======
-}
-
-// Finds the closest term using Levenshtein distance
-std::string
-getClosestTerm(std::string source, std::list<std::string> dict)
-{
-    std::string closest  = "\n";
-    int         distance = INT_MAX;
-    for ( auto& term : dict ) {
-        int                           m = source.length();
-        int                           n = term.length();
-        std::vector<std::vector<int>> matrix(m + 1, std::vector(n + 1, 0));
-
-        for ( int i = 0; i <= m; i++ ) {
-            matrix[i][0] = i;
-        }
-        for ( int j = 0; j <= n; j++ ) {
-            matrix[0][j] = j;
-        }
-
-        const char* s = source.c_str();
-        const char* t = term.c_str();
-
-        for ( int j = 1; j <= n; j++ ) {
-            for ( int i = 1; i <= m; i++ ) {
-                int subCost = 0;
-                if ( s[i] != t[j] ) { subCost = 1; }
-                matrix[i][j] = std::min({ matrix[i - 1][j] + 1, matrix[i][j - 1] + 1, matrix[i - 1][j - 1] + subCost });
-            }
-        }
-
-        // Get final score and set closest term
-        if ( matrix[m][n] < distance ) {
-            closest  = term;
-            distance = matrix[m][n];
-        }
-    }
-
-    return closest;
-}
-
-// Handle misspelled commands
-std::string
-getErrorText(std::string command)
-{
-    std::list<std::string> dict = { "help", "list", "find" };
-
-    std::string term = getClosestTerm(command, dict);
-
-    return "Invalid command '" + command + "' -- Did you mean '" + term + "'?";
-}
-
-// Handle misspelled Libraries or search terms
-std::string
-getErrorText(std::string command, std::list<std::string> args)
-{
-    if ( command == "find" ) {
-        std::list<std::string> dict;
-        for ( auto const& tag : g_searchData.componentTags ) {
-            dict.push_back(tag.first);
-        }
-        std::string term = getClosestTerm(args.front(), dict);
-
-        return "Invalid search term '" + args.front() + "'-- Did you mean '" + term + "'?";
-    }
-    else {
-        std::string output = "Invalid Library input:\n\n";
-
-        // Find error distances for every library entered
-        for ( auto& arg : args ) {
-            std::string library;
-            std::string component = "";
-
-            size_t split = arg.find('.');
-            if ( split == std::string::npos ) { library = arg; }
-            else {
-                library   = arg.substr(0, split);
-                component = arg.substr(split + 1);
-            }
-
-            // Build search dictionaries
-            std::list<std::string> library_dict;
-            std::list<std::string> component_dict;
-            for ( auto& lib : g_libInfoArray ) {
-                library_dict.push_back(lib.getLibraryName());
-
-                if ( component != "" ) {
-                    for ( auto& pair : lib.getComponentInfo() ) {
-                        for ( auto& comp : pair.second ) {
-                            component_dict.push_back(comp.componentName);
-                        }
-                    }
-                }
-            }
-
-            // Find closest term for all Library entries
-            std::string closest_lib = getClosestTerm(library, library_dict);
-            std::string closest_comp;
-            if ( component != "" ) {
-                closest_comp = getClosestTerm(component, component_dict);
-
-                if ( library != closest_lib ) {
-                    if ( component != closest_comp ) {
-                        output += " - `" + library + "." + component + "` --- Did you mean '" + closest_lib + "." +
-                                  closest_comp + "'?\n";
-                    }
-                    else {
-                        output += " - `" + library + "`." + component + "` --- Did you mean '" + closest_lib + "'?\n";
-                    }
-                }
-                else {
-                    if ( component != closest_comp ) {
-                        output += " - " + library + ".`" + component + "` --- Did you mean '" + closest_comp + "'?\n";
-                    }
-                    else {
-                        output += " - " + arg + "\n";
-                    }
-                }
-            }
-            else {
-                if ( library != closest_lib ) {
-                    output += " - `" + library + "` --- Did you mean '" + closest_lib + "'?\n";
-                }
-                else {
-                    output += " - " + arg + "\n";
-                }
-            }
-        }
-        return output;
-    }
-}
-
->>>>>>> 14b38c44
 
 void
 setInfoText(std::string infoString)
