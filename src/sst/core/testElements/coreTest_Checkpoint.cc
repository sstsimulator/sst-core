--- conflicted
+++ resolved
@@ -104,8 +104,6 @@
     stat_null       = registerStatistic<uint32_t>("nullstat");
 }
 
-<<<<<<< HEAD
-=======
 coreTestCheckpoint::~coreTestCheckpoint()
 {
     delete mersenne;
@@ -119,7 +117,6 @@
     delete dist_uniform;
 }
 
->>>>>>> 13455ecd
 void
 coreTestCheckpoint::init(unsigned UNUSED(phase))
 {
