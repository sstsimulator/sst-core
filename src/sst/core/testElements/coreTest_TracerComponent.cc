--- conflicted
+++ resolved
@@ -119,13 +119,8 @@
     SST::MemHierarchy::Addr addr          = 0;
     // uint64_t picoseconds = (uint64_t)
     // picoTimeConv->convertFromCoreTime(Simulation::getSimulation()->getCurrentSimCycle());
-<<<<<<< HEAD
-    uint64_t                nanoseconds
-        = (uint64_t)nanoTimeConv->convertFromCoreTime(Simulation::getSimulation()->getCurrentSimCycle());
-=======
     uint64_t                nanoseconds =
         (uint64_t)nanoTimeConv->convertFromCoreTime(Simulation::getSimulation()->getCurrentSimCycle());
->>>>>>> 9b62f1e9
 
     // process Memevents from north-side to south-side
     while ( (ev = northBus->recv()) ) {
