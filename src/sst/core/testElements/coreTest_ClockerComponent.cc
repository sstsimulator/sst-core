// Copyright 2009-2021 NTESS. Under the terms
// of Contract DE-NA0003525 with NTESS, the U.S.
// Government retains certain rights in this software.
//
// Copyright (c) 2009-2021, NTESS
// All rights reserved.
//
// Portions are copyright of other developers:
// See the file CONTRIBUTORS.TXT in the top level directory
// the distribution for more information.
//
// This file is part of the SST software package. For license
// information, see the LICENSE file in the top level directory of the
// distribution.

//#include <assert.h>

#include "sst_config.h"

#include "sst/core/testElements/coreTest_ClockerComponent.h"

namespace SST {
namespace CoreTestClockerComponent {

coreTestClockerComponent::coreTestClockerComponent(ComponentId_t id, Params& params) : Component(id)
{
    clock_frequency_str = params.find<std::string>("clock", "1GHz");
    clock_count         = params.find<int64_t>("clockcount", 1000);

    std::cout << "Clock is configured for: " << clock_frequency_str << std::endl;

    // tell the simulator not to end without us
    registerAsPrimaryComponent();
    primaryComponentDoNotEndSim();

    // set our Main Clock
    registerClock(
        clock_frequency_str, new Clock::Handler<coreTestClockerComponent>(this, &coreTestClockerComponent::tick));

    // Set some other clocks
    // Second Clock (5ns)
    std::cout << "REGISTER CLOCK #2 at 5 ns" << std::endl;
    registerClock(
        "5 ns",
        new Clock::Handler<coreTestClockerComponent, uint32_t>(this, &coreTestClockerComponent::Clock2Tick, 222));

    // Third Clock (15ns)
    std::cout << "REGISTER CLOCK #3 at 15 ns" << std::endl;
<<<<<<< HEAD
    Clock3Handler
        = new Clock::Handler<coreTestClockerComponent, uint32_t>(this, &coreTestClockerComponent::Clock3Tick, 333);
=======
    Clock3Handler =
        new Clock::Handler<coreTestClockerComponent, uint32_t>(this, &coreTestClockerComponent::Clock3Tick, 333);
>>>>>>> 9b62f1e9
    tc = registerClock("15 ns", Clock3Handler);

    // Create the OneShot Callback Handlers
    callback1Handler = new OneShot::Handler<coreTestClockerComponent, uint32_t>(
        this, &coreTestClockerComponent::Oneshot1Callback, 456);
<<<<<<< HEAD
    callback2Handler
        = new OneShot::Handler<coreTestClockerComponent>(this, &coreTestClockerComponent::Oneshot2Callback);
=======
    callback2Handler =
        new OneShot::Handler<coreTestClockerComponent>(this, &coreTestClockerComponent::Oneshot2Callback);
>>>>>>> 9b62f1e9
}

coreTestClockerComponent::coreTestClockerComponent() : Component(-1)
{
    // for serialization only
}

bool coreTestClockerComponent::tick(Cycle_t)
{
    clock_count--;

    // return false so we keep going
    if ( clock_count == 0 ) {
        primaryComponentOKToEndSim();
        return true;
    }
    else {
        return false;
    }
}

bool
coreTestClockerComponent::Clock2Tick(SST::Cycle_t CycleNum, uint32_t Param)
{
    // NOTE: THIS IS THE 5NS CLOCK
    std::cout << "  CLOCK #2 - TICK Num " << CycleNum << "; Param = " << Param << std::endl;

    // return false so we keep going or true to stop
    if ( CycleNum == 15 ) { return true; }
    else {
        return false;
    }
}

bool
coreTestClockerComponent::Clock3Tick(SST::Cycle_t CycleNum, uint32_t Param)
{
    // NOTE: THIS IS THE 15NS CLOCK
    std::cout << "  CLOCK #3 - TICK Num " << CycleNum << "; Param = " << Param << std::endl;

    //    if ((CycleNum == 1) || (CycleNum == 4))  {
    //        std::cout << "*** REGISTERING ONESHOTS " << std::endl ;
    //        registerOneShot("10ns", callback1Handler);
    //        registerOneShot("18ns", callback2Handler);
    //    }

    // return false so we keep going or true to stop
    if ( CycleNum == 15 ) { return true; }
    else {
        return false;
    }
}

void
coreTestClockerComponent::Oneshot1Callback(uint32_t Param)
{
    std::cout << "-------- ONESHOT #1 CALLBACK; Param = " << Param << std::endl;
}

void
coreTestClockerComponent::Oneshot2Callback()
{
    std::cout << "-------- ONESHOT #2 CALLBACK" << std::endl;
}

// Serialization
} // namespace CoreTestClockerComponent
} // namespace SST<|MERGE_RESOLUTION|>--- conflicted
+++ resolved
@@ -46,25 +46,15 @@
 
     // Third Clock (15ns)
     std::cout << "REGISTER CLOCK #3 at 15 ns" << std::endl;
-<<<<<<< HEAD
-    Clock3Handler
-        = new Clock::Handler<coreTestClockerComponent, uint32_t>(this, &coreTestClockerComponent::Clock3Tick, 333);
-=======
     Clock3Handler =
         new Clock::Handler<coreTestClockerComponent, uint32_t>(this, &coreTestClockerComponent::Clock3Tick, 333);
->>>>>>> 9b62f1e9
     tc = registerClock("15 ns", Clock3Handler);
 
     // Create the OneShot Callback Handlers
     callback1Handler = new OneShot::Handler<coreTestClockerComponent, uint32_t>(
         this, &coreTestClockerComponent::Oneshot1Callback, 456);
-<<<<<<< HEAD
-    callback2Handler
-        = new OneShot::Handler<coreTestClockerComponent>(this, &coreTestClockerComponent::Oneshot2Callback);
-=======
     callback2Handler =
         new OneShot::Handler<coreTestClockerComponent>(this, &coreTestClockerComponent::Oneshot2Callback);
->>>>>>> 9b62f1e9
 }
 
 coreTestClockerComponent::coreTestClockerComponent() : Component(-1)
