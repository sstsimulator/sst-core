--- conflicted
+++ resolved
@@ -39,11 +39,7 @@
 
     void operator()(T<Ts...>& v, serializer& ser, ser_opt_t options)
     {
-<<<<<<< HEAD
-        SST_SER(static_cast<S&>(v).c); // serialize the underlying container
-=======
         SST_SER(static_cast<S&>(v).c, options); // serialize the underlying container
->>>>>>> 0086c280
     }
 
     SST_FRIEND_SERIALZE();
