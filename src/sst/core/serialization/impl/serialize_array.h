// Copyright 2009-2025 NTESS. Under the terms
// of Contract DE-NA0003525 with NTESS, the U.S.
// Government retains certain rights in this software.
//
// Copyright (c) 2009-2025, NTESS
// All rights reserved.
//
// This file is part of the SST software package. For license
// information, see the LICENSE file in the top level directory of the
// distribution.

#ifndef SST_CORE_SERIALIZATION_IMPL_SERIALIZE_ARRAY_H
#define SST_CORE_SERIALIZATION_IMPL_SERIALIZE_ARRAY_H

#ifndef SST_INCLUDING_SERIALIZE_H
#warning \
    "The header file sst/core/serialization/impl/serialize_array.h should not be directly included as it is not part of the stable public API.  The file is included in sst/core/serialization/serialize.h"
#endif

#include "sst/core/serialization/serializer.h"

#include <array>
#include <cstddef>
#include <type_traits>

namespace SST::Core::Serialization {

// Serialize arrays

namespace pvt {

// Wrapper classes. They have no declared constructors so that they can be aggregate-initialized.
template <typename ELEM_T, typename SIZE_T>
struct array_wrapper
{
    ELEM_T*& ptr;
    SIZE_T&  size;
};

template <typename ELEM_T>
struct raw_ptr_wrapper
{
    ELEM_T*& ptr;
};

// Functions for serializing arrays element by element
void serialize_array(
    serializer& ser, void* data, size_t size, void serialize_array_element(serializer& ser, void* data, size_t index));

void serialize_array_map(
    serializer& ser, void* data, size_t size, ObjectMap* map,
    void serialize_array_map_element(serializer& ser, void* data, size_t index, const char* name));

// Serialize an array element
// Separated out to reduce code size
template <typename ELEM_T>
void
serialize_array_element(serializer& ser, void* data, size_t index)
{
<<<<<<< HEAD
    SST_SER(static_cast<ELEM_T*>(data)[index]);
=======
    sst_ser_object(ser, static_cast<ELEM_T*>(data)[index]);
}

// Return a new map representing canonical fixed sized array (whether the original array came from ELEM_T[SIZE] or
// std::array<ELEM_T, SIZE>)
template <typename ELEM_T, size_t SIZE>
ObjectMap*
new_fixed_array_map(void* data)
{
    return new ObjectMapContainer<ELEM_T[SIZE]>(static_cast<ELEM_T(*)[SIZE]>(data));
>>>>>>> 0086c280
}

// Serialize an array map element
// Separated out to reduce code size
template <typename ELEM_T>
void
serialize_array_map_element(serializer& ser, void* data, size_t index, const char* name)
{
<<<<<<< HEAD
    sst_ser_object(ser, static_cast<ELEM_T*>(data)[index], name);
=======
    // FIX ME: need to handle options correctly.  Also change to pass const char*
    sst_ser_object(ser, static_cast<ELEM_T*>(data)[index], name.c_str(), 0);
>>>>>>> 0086c280
}

// Whether the element type is copyable with memcpy()
// TODO: Implement with std::is_trivially_copyable and std::is_aggregate, using reflection to check for troublesome
// members like pointers
template <typename T>
constexpr bool is_trivial_element_v = std::is_arithmetic_v<T> || std::is_enum_v<T>;

// Serialize fixed arrays
// ELEM_T:   Array element type
// SIZE:     Fixed array size
// OBJ_TYPE: Complete type of object being serialized
template <typename OBJ_TYPE, typename ELEM_T, size_t SIZE>
struct serialize_impl_fixed_array
{
    void operator()(OBJ_TYPE& ary, serializer& ser, ser_opt_t UNUSED(options))
    {
        const auto& aPtr = get_ptr(ary); // reference to ary if it's a pointer; &ary otherwise
        switch ( ser.mode() ) {
        case serializer::MAP:
            serialize_array_map(
                ser, &(*aPtr)[0], SIZE, new ObjectMapArray<ELEM_T>(&(*aPtr)[0], SIZE),
                serialize_array_map_element<ELEM_T>);
            break;

        case serializer::UNPACK:
            if constexpr ( std::is_pointer_v<OBJ_TYPE> ) {
                // for pointers to fixed arrays, we allocate the storage
                if constexpr ( std::is_same_v<OBJ_TYPE, ELEM_T(*)[SIZE]> )
                    ary = new ELEM_T[SIZE];
                else
                    ary = new std::remove_pointer_t<OBJ_TYPE>;
            }
            [[fallthrough]];

        default:
            if constexpr ( is_trivial_element_v<ELEM_T> )
                ser.raw(&(*aPtr)[0], sizeof(ELEM_T) * SIZE);
            else
                serialize_array(ser, &(*aPtr)[0], SIZE, serialize_array_element<ELEM_T>);
            break;
        }
    }
};

} // namespace pvt

// Serialize fixed arrays and pointers to them
template <typename ELEM_T, size_t SIZE>
class serialize_impl<ELEM_T[SIZE]> : pvt::serialize_impl_fixed_array<ELEM_T[SIZE], ELEM_T, SIZE>
{
    SST_FRIEND_SERIALZE();
};

template <typename ELEM_T, size_t SIZE>
class serialize_impl<std::array<ELEM_T, SIZE>> : pvt::serialize_impl_fixed_array<std::array<ELEM_T, SIZE>, ELEM_T, SIZE>
{
    SST_FRIEND_SERIALZE();
};

template <typename ELEM_T, size_t SIZE>
class serialize_impl<ELEM_T (*)[SIZE]> : pvt::serialize_impl_fixed_array<ELEM_T (*)[SIZE], ELEM_T, SIZE>
{
    SST_FRIEND_SERIALZE();
};

template <typename ELEM_T, size_t SIZE>
class serialize_impl<std::array<ELEM_T, SIZE>*> :
    pvt::serialize_impl_fixed_array<std::array<ELEM_T, SIZE>*, ELEM_T, SIZE>
{
    SST_FRIEND_SERIALZE();
};

// Serialize dynamic arrays
template <typename ELEM_T, typename SIZE_T>
class serialize_impl<pvt::array_wrapper<ELEM_T, SIZE_T>>
{
    void operator()(pvt::array_wrapper<ELEM_T, SIZE_T>& ary, serializer& ser, ser_opt_t UNUSED(options))
    {
        switch ( const auto mode = ser.mode() ) {
        case serializer::MAP:
            if constexpr ( !std::is_void_v<ELEM_T> ) {
                pvt::serialize_array_map(
                    ser, ary.ptr, ary.size, new ObjectMapArray<ELEM_T>(ary.ptr, ary.size),
                    pvt::serialize_array_map_element<ELEM_T>);
            }
            break;

        default:
            if constexpr ( std::is_void_v<ELEM_T> || pvt::is_trivial_element_v<ELEM_T> )
                ser.binary(ary.ptr, ary.size);
            else {
                ser.primitive(ary.size);
                if ( mode == serializer::UNPACK ) ary.ptr = new ELEM_T[ary.size];
                pvt::serialize_array(ser, ary.ptr, ary.size, pvt::serialize_array_element<ELEM_T>);
            }
            break;
        }
    }

    SST_FRIEND_SERIALZE();
};

/**
   Version of serialize that works for copying raw pointers (only
   copying the value of the pointer.  Note that this is only useful
   if the value is going to be sent back to the originator, since it
   won't be valid on the other rank.
 */
template <typename ELEM_T>
struct serialize_impl<pvt::raw_ptr_wrapper<ELEM_T>>
{
<<<<<<< HEAD
    void operator()(pvt::raw_ptr_wrapper<ELEM_T>& a, serializer& ser) { ser.primitive(a.ptr); }
=======
    void operator()(pvt::raw_ptr_wrapper<ELEM_T>& a, serializer& ser, ser_opt_t UNUSED(options))
    {
        switch ( ser.mode() ) {
        case serializer::MAP:
            // TODO: Implement mapping mode
            // Functions like pvt::serialize_array_map() and pvt::new_fixed_array_map() should be used to reduce code
            // size
            break;

        default:
            ser.primitive(a.ptr);
            break;
        }
    }

    SST_FRIEND_SERIALZE();
>>>>>>> 0086c280
};

// Wrapper functions

template <typename ELEM_T, typename SIZE_T>
pvt::array_wrapper<ELEM_T, SIZE_T>
array(ELEM_T*& ptr, SIZE_T& size)
{
    return { ptr, size };
}

template <typename SIZE_T>
pvt::array_wrapper<void, SIZE_T>
buffer(void*& ptr, SIZE_T& size)
{
    return { ptr, size };
}

template <typename ELEM_T>
pvt::raw_ptr_wrapper<ELEM_T>
raw_ptr(ELEM_T*& ptr)
{
    return { ptr };
}

} // namespace SST::Core::Serialization

#endif // SST_CORE_SERIALIZATION_IMPL_SERIALIZE_ARRAY_H<|MERGE_RESOLUTION|>--- conflicted
+++ resolved
@@ -45,46 +45,30 @@
 
 // Functions for serializing arrays element by element
 void serialize_array(
-    serializer& ser, void* data, size_t size, void serialize_array_element(serializer& ser, void* data, size_t index));
+    serializer& ser, void* data, size_t size,
+    void serialize_array_element(serializer& ser, void* data, size_t index, ser_opt_t opt), ser_opt_t opt);
 
 void serialize_array_map(
     serializer& ser, void* data, size_t size, ObjectMap* map,
-    void serialize_array_map_element(serializer& ser, void* data, size_t index, const char* name));
+    void      serialize_array_map_element(serializer& ser, void* data, size_t index, const char* name, ser_opt_t opt),
+    ser_opt_t opt);
 
 // Serialize an array element
 // Separated out to reduce code size
 template <typename ELEM_T>
 void
-serialize_array_element(serializer& ser, void* data, size_t index)
-{
-<<<<<<< HEAD
-    SST_SER(static_cast<ELEM_T*>(data)[index]);
-=======
-    sst_ser_object(ser, static_cast<ELEM_T*>(data)[index]);
-}
-
-// Return a new map representing canonical fixed sized array (whether the original array came from ELEM_T[SIZE] or
-// std::array<ELEM_T, SIZE>)
-template <typename ELEM_T, size_t SIZE>
-ObjectMap*
-new_fixed_array_map(void* data)
-{
-    return new ObjectMapContainer<ELEM_T[SIZE]>(static_cast<ELEM_T(*)[SIZE]>(data));
->>>>>>> 0086c280
+serialize_array_element(serializer& ser, void* data, size_t index, ser_opt_t opt)
+{
+    sst_ser_object(ser, static_cast<ELEM_T*>(data)[index], nullptr, opt);
 }
 
 // Serialize an array map element
 // Separated out to reduce code size
 template <typename ELEM_T>
 void
-serialize_array_map_element(serializer& ser, void* data, size_t index, const char* name)
-{
-<<<<<<< HEAD
-    sst_ser_object(ser, static_cast<ELEM_T*>(data)[index], name);
-=======
-    // FIX ME: need to handle options correctly.  Also change to pass const char*
-    sst_ser_object(ser, static_cast<ELEM_T*>(data)[index], name.c_str(), 0);
->>>>>>> 0086c280
+serialize_array_map_element(serializer& ser, void* data, size_t index, const char* name, ser_opt_t opt)
+{
+    sst_ser_object(ser, static_cast<ELEM_T*>(data)[index], name, opt);
 }
 
 // Whether the element type is copyable with memcpy()
@@ -100,14 +84,14 @@
 template <typename OBJ_TYPE, typename ELEM_T, size_t SIZE>
 struct serialize_impl_fixed_array
 {
-    void operator()(OBJ_TYPE& ary, serializer& ser, ser_opt_t UNUSED(options))
+    void operator()(OBJ_TYPE& ary, serializer& ser, ser_opt_t opt)
     {
         const auto& aPtr = get_ptr(ary); // reference to ary if it's a pointer; &ary otherwise
         switch ( ser.mode() ) {
         case serializer::MAP:
             serialize_array_map(
                 ser, &(*aPtr)[0], SIZE, new ObjectMapArray<ELEM_T>(&(*aPtr)[0], SIZE),
-                serialize_array_map_element<ELEM_T>);
+                serialize_array_map_element<ELEM_T>, opt);
             break;
 
         case serializer::UNPACK:
@@ -124,7 +108,7 @@
             if constexpr ( is_trivial_element_v<ELEM_T> )
                 ser.raw(&(*aPtr)[0], sizeof(ELEM_T) * SIZE);
             else
-                serialize_array(ser, &(*aPtr)[0], SIZE, serialize_array_element<ELEM_T>);
+                serialize_array(ser, &(*aPtr)[0], SIZE, serialize_array_element<ELEM_T>, opt);
             break;
         }
     }
@@ -162,14 +146,14 @@
 template <typename ELEM_T, typename SIZE_T>
 class serialize_impl<pvt::array_wrapper<ELEM_T, SIZE_T>>
 {
-    void operator()(pvt::array_wrapper<ELEM_T, SIZE_T>& ary, serializer& ser, ser_opt_t UNUSED(options))
+    void operator()(pvt::array_wrapper<ELEM_T, SIZE_T>& ary, serializer& ser, ser_opt_t opt)
     {
         switch ( const auto mode = ser.mode() ) {
         case serializer::MAP:
             if constexpr ( !std::is_void_v<ELEM_T> ) {
                 pvt::serialize_array_map(
                     ser, ary.ptr, ary.size, new ObjectMapArray<ELEM_T>(ary.ptr, ary.size),
-                    pvt::serialize_array_map_element<ELEM_T>);
+                    pvt::serialize_array_map_element<ELEM_T>, opt);
             }
             break;
 
@@ -179,7 +163,7 @@
             else {
                 ser.primitive(ary.size);
                 if ( mode == serializer::UNPACK ) ary.ptr = new ELEM_T[ary.size];
-                pvt::serialize_array(ser, ary.ptr, ary.size, pvt::serialize_array_element<ELEM_T>);
+                pvt::serialize_array(ser, ary.ptr, ary.size, pvt::serialize_array_element<ELEM_T>, opt);
             }
             break;
         }
@@ -197,26 +181,8 @@
 template <typename ELEM_T>
 struct serialize_impl<pvt::raw_ptr_wrapper<ELEM_T>>
 {
-<<<<<<< HEAD
-    void operator()(pvt::raw_ptr_wrapper<ELEM_T>& a, serializer& ser) { ser.primitive(a.ptr); }
-=======
-    void operator()(pvt::raw_ptr_wrapper<ELEM_T>& a, serializer& ser, ser_opt_t UNUSED(options))
-    {
-        switch ( ser.mode() ) {
-        case serializer::MAP:
-            // TODO: Implement mapping mode
-            // Functions like pvt::serialize_array_map() and pvt::new_fixed_array_map() should be used to reduce code
-            // size
-            break;
-
-        default:
-            ser.primitive(a.ptr);
-            break;
-        }
-    }
-
-    SST_FRIEND_SERIALZE();
->>>>>>> 0086c280
+    void operator()(pvt::raw_ptr_wrapper<ELEM_T>& a, serializer& ser, ser_opt_t UNUSED(opt)) { ser.primitive(a.ptr); }
+    SST_FRIEND_SERIALZE();
 };
 
 // Wrapper functions
