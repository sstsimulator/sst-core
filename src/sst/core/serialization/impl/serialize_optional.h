--- conflicted
+++ resolved
@@ -58,11 +58,7 @@
         }
 
         // Serialize the optional object if it is present
-<<<<<<< HEAD
-        if ( has_value ) SST_SER(*obj, options); //, nullptr);
-=======
         if ( has_value ) SST_SER(*obj, options);
->>>>>>> 5f6c6a6a
     }
 
     SST_FRIEND_SERIALIZE();
