--- conflicted
+++ resolved
@@ -32,12 +32,8 @@
     void operator()(T<Ts...>& t, serializer& ser, ser_opt_t options)
     {
         // Serialize each element of tuple or pair
-<<<<<<< HEAD
-        std::apply([&](auto&... e) { ((SST_SER(e)), ...); }, t);
-=======
         ser_opt_t opt = (options & SerOption::as_ptr_elem) ? SerOption::as_ptr : 0;
-        std::apply([&](auto&... e) { ((sst_ser_object(ser, e, "", opt)), ...); }, t);
->>>>>>> 0086c280
+        std::apply([&](auto&... e) { ((sst_ser_object(ser, e, nullptr, opt)), ...); }, t);
     }
 
     SST_FRIEND_SERIALZE();
