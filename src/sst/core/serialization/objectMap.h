--- conflicted
+++ resolved
@@ -135,14 +135,6 @@
     virtual void        print()           = 0;
     std::string         getName() { return name_; }
 
-<<<<<<< HEAD
-#if 0
-    void *              getVar() {
-        if ( obj_ != nullptr && obj_->isFundamental() )
-            return nullptr; //obj_->getAddr(); }
-#endif
-=======
->>>>>>> 3f64f916
     virtual void* getVar() = 0;
 
 protected:
@@ -930,7 +922,7 @@
 
 // Comparison of two variables with at least one non-arithmetic type
 template <typename U1, typename U2,
-    std::enable_if_t<!std::is_same_v<U1, U2> && !std::is_arithmetic_v<U1> || !std::is_arithmetic_v<U2>, int> = true>
+    std::enable_if_t<(!std::is_same_v<U1, U2> && !std::is_arithmetic_v<U1>) || !std::is_arithmetic_v<U2>, int> = true>
 bool
 compareType(U1 UNUSED(v), ObjectMapComparison::Op UNUSED(op), U2 UNUSED(w))
 {
