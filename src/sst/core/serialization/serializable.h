--- conflicted
+++ resolved
@@ -246,13 +246,8 @@
 template <class T>
 const char* serializable_builder_impl<T>::name_ = typeid(T).name();
 template <class T>
-<<<<<<< HEAD
-const uint32_t serializable_builder_impl<T>::cls_id_
-    = serializable_factory::add_builder(new serializable_builder_impl<T>, typeid(T).name());
-=======
 const uint32_t serializable_builder_impl<T>::cls_id_ =
     serializable_factory::add_builder(new serializable_builder_impl<T>, typeid(T).name());
->>>>>>> 9b62f1e9
 
 // Hold off on trivially_serializable for now, as it's not really safe
 // in the case of inheritance
