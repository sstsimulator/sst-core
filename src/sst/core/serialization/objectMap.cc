// Copyright 2009-2025 NTESS. Under the terms
// of Contract DE-NA0003525 with NTESS, the U.S.
// Government retains certain rights in this software.
//
// Copyright (c) 2009-2025, NTESS
// All rights reserved.
//
// This file is part of the SST software package. For license
// information, see the LICENSE file in the top level directory of the
// distribution.

#include "sst_config.h"

#include "sst/core/serialization/objectMap.h"

#include "sst/core/stringize.h"

#include <cxxabi.h>

namespace SST::Core::Serialization {

std::string
<<<<<<< HEAD
ObjectMap::getFullName()
=======
ObjectMap::getFullName() const
>>>>>>> 1d265764
{
    if ( !mdata_ ) return "";

    std::string        fullname = mdata_->name;
    std::string        slash("/");
    ObjectMapMetaData* curr = mdata_->parent->mdata_;
    while ( curr != nullptr ) {
        fullname = curr->name + slash + fullname;
        curr     = curr->parent->mdata_;
    }
    return fullname;
}

ObjectMap*
ObjectMap::selectParent()
{
    if ( nullptr == mdata_ ) return nullptr;
    ObjectMap* ret = mdata_->parent;
    if ( nullptr == ret ) {
        return nullptr;
    }
    deactivate();
    return ret;
}

ObjectMap*
ObjectMap::selectVariable(std::string name, bool& loop_detected)
{
    // kg maybe there is a way we can go through this to detect problems
    //    before changing objmap state to avoid memory corruption bugs.
    loop_detected  = false;
    ObjectMap* var = findVariable(name);

    // TODO Would prefer this be a simple nullptr to avoid confusion (bugs)
    //  If we get nullptr back, then it didn't exist.  Just return this
    if ( nullptr == var ) return this;

    // See if this creates a loop

    if ( var->mdata_ ) {
        loop_detected      = true;
        // Loop detected.  We will need to remove all the
        // mdata elements from this object back up from
        // parent to parent until we get to the object we
        // are selecting.  This will reset the hierachy to
        // the more shallow one.
        ObjectMap* current = this;
        ObjectMap* parent  = mdata_->parent;
        // delete current->mdata_;
        // current->mdata_ = nullptr;
        current->deactivate();
        while ( parent != var ) {
// #define _DEBUG_NULL_META_
#ifdef _DEBUG_NULL_META_
            std::cout << "current: &" << current->getName() << " = " << &current << "parent &" << parent->getName()
                      << " = " << &parent << std::endl;
            std::cout << "setting current=parent" << std::endl;
#endif
            // TODO: check for parent == nullptr, which
            // would be the case where we didn't detect
            // the loop going back up the chain. This
            // would mean the metadata was corrupted
            // somehow.
            current = parent;

            // TODO: how are we getting into this state?
            // seems to occur occassionally for set after 2nd token has error followed by correction
            // test cause is using a double.
            // > set d=0.1
            //   error message for '='
            // > set d 0.1
            if ( !current->mdata_ ) {
#if _DEBUG_NULL_META_
                std::cout << "mdata is null. Returning " << var->getName() << std::endl;
#endif
                return var;
            }
            parent = current->mdata_->parent;
            // Clear the metadata for current
            // delete current->mdata_;
            // current->mdata_ = nullptr;
            current->deactivate();
        }
        return var;
    }

    // No loop, set the metadata and return it
    // var->mdata_ = new ObjectMapMetaData(this, name);
    var->activate(this, name);
    return var;
}


std::string
ObjectMap::get(const std::string& var)
{
    bool       loop_detected = false;
    ObjectMap* obj           = selectVariable(var, loop_detected);
    assert(obj);
    if ( nullptr == obj || (obj == this) ) return "";
    if ( !obj->isFundamental() ) return "";
    std::string ret = obj->get();
    obj->selectParent();
    return ret;
}

void
ObjectMap::set(const std::string& var, const std::string& value, bool& found, bool& read_only)
{
    bool       loop_detected = false;
    ObjectMap* obj           = selectVariable(var, loop_detected);
    assert(obj);
    if ( nullptr == obj || obj == this ) {
        found = false;
        return;
    }
    found = true;
    if ( obj->isReadOnly() ) {
        read_only = true;
        return;
    }
    read_only = false;
    obj->set(value);
    obj->selectParent();
}


std::string
ObjectMap::demangle_name(const char* name)
{
    int status;

    char* demangledName = abi::__cxa_demangle(name, nullptr, nullptr, &status);
    if ( status == 0 ) {
        std::string ret(demangledName);
        std::free(demangledName);
        return ret;
    }
    else {
        return "";
    }
}

std::string
ObjectMap::listVariable(std::string name, bool& found, int recurse)
{
    ObjectMap* var = findVariable(name);
    if ( nullptr == var ) {
        found = false;
        return "";
    }
    found = true;

    std::string ret;

    // Check to see if this is a loopback
    if ( nullptr != var->mdata_ ) {
        // Found a loop
        ret = format_string("%s (%s) = <loopback>\n", name.c_str(), var->getType().c_str());
        return ret;
    }
    var->activate(this, name);
    ret = var->listRecursive(name, 0, recurse);
    var->deactivate();
    return ret;
}

std::string
ObjectMap::list(int recurse)
{
    return listRecursive(mdata_->name, 0, recurse);
}

// Private functions
std::string
ObjectMap::listRecursive(const std::string& name, int level, int recurse)
{
    std::string ret;
    std::string indent = std::string(level, ' ');
    if ( isFundamental() ) {
        ret = format_string("%s%s = %s (%s)\n", indent.c_str(), name.c_str(), get().c_str(), getType().c_str());
        return ret;
    }

    ret = format_string("%s%s (%s)\n", indent.c_str(), name.c_str(), getType().c_str());

    if ( level <= recurse ) {
        for ( auto& x : getVariables() ) {
            bool loop = (nullptr != x.second->mdata_);
            if ( loop ) {
                ret += format_string(
                    "%s %s (%s) = <loopback>\n", indent.c_str(), x.first.c_str(), x.second->getType().c_str());
            }
            else {
                x.second->activate(this, name);
                ret += x.second->listRecursive(x.first, level + 1, recurse);
                x.second->deactivate();
            }
        }
    }
    return ret;
}

} // namespace SST::Core::Serialization<|MERGE_RESOLUTION|>--- conflicted
+++ resolved
@@ -20,11 +20,7 @@
 namespace SST::Core::Serialization {
 
 std::string
-<<<<<<< HEAD
-ObjectMap::getFullName()
-=======
 ObjectMap::getFullName() const
->>>>>>> 1d265764
 {
     if ( !mdata_ ) return "";
 
