--- conflicted
+++ resolved
@@ -191,11 +191,7 @@
      * @param args Constructor arguments
      */
     template <class Base, class... CtorArgs>
-<<<<<<< HEAD
-    Base* Create(const std::string& type, SST::Params& params, CtorArgs&&... args)
-=======
     Base* CreateWithParams(const std::string& type, SST::Params& params, CtorArgs&&... args)
->>>>>>> 9b62f1e9
     {
         std::string elemlib, elem;
         std::tie(elemlib, elem) = parseLoadName(type);
