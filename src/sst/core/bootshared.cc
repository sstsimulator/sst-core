--- conflicted
+++ resolved
@@ -35,13 +35,8 @@
 
     if ( nullptr != current_ld_path ) { sprintf(new_ld_path, "%s", current_ld_path); }
     std::vector<std::string>                          configFiles;
-<<<<<<< HEAD
-    SST::Core::Environment::EnvironmentConfiguration* envConfig
-        = SST::Core::Environment::getSSTEnvironmentConfiguration(configFiles);
-=======
     SST::Core::Environment::EnvironmentConfiguration* envConfig =
         SST::Core::Environment::getSSTEnvironmentConfiguration(configFiles);
->>>>>>> 9b62f1e9
     std::set<std::string> groups = envConfig->getGroupNames();
 
     for ( auto groupItr = groups.begin(); groupItr != groups.end(); groupItr++ ) {
