// Copyright 2009-2021 NTESS. Under the terms
// of Contract DE-NA0003525 with NTESS, the U.S.
// Government retains certain rights in this software.
//
// Copyright (c) 2009-2021, NTESS
// All rights reserved.
//
// This file is part of the SST software package. For license
// information, see the LICENSE file in the top level directory of the
// distribution.

#ifndef SST_CORE_BASECOMPONENT_H
#define SST_CORE_BASECOMPONENT_H

#include "sst/core/clock.h"
#include "sst/core/componentInfo.h"
#include "sst/core/eli/elementinfo.h"
#include "sst/core/event.h"
#include "sst/core/oneshot.h"
#include "sst/core/simulation.h"
#include "sst/core/sst_types.h"
#include "sst/core/statapi/statbase.h"
#include "sst/core/statapi/statengine.h"
#include "sst/core/warnmacros.h"

#include <map>
#include <string>

using namespace SST::Statistics;

namespace SST {

class Component;
class ComponentExtension;
class Clock;
class Link;
class LinkMap;
class Module;
class Params;
class SharedRegion;
class SharedRegionMerger;
class Simulation_impl;
class SubComponent;
class SubComponentSlotInfo;
class TimeConverter;
class UnitAlgebra;

/**
 * Main component object for the simulation.
 */
class BaseComponent
{

    friend class ComponentExtension;
    friend class ComponentInfo;
    friend class SubComponent;
    friend class SubComponentSlotInfo;

protected:
    using StatCreateFunction = std::function<Statistics::StatisticBase*(
        BaseComponent*, Statistics::StatisticProcessingEngine*, const std::string& /*type*/,
        const std::string& /*name*/, const std::string& /*subId*/, Params&)>;

public:
    BaseComponent(ComponentId_t id);
    BaseComponent() {}
    virtual ~BaseComponent();

    const std::string& getType() const { return my_info->getType(); }

    /** Returns unique component ID */
    inline ComponentId_t getId() const { return my_info->id; }

    /** Returns Component Statistic load level */
    inline uint8_t getStatisticLoadLevel() const { return my_info->statLoadLevel; }

    /** Called when SIGINT or SIGTERM has been seen.
     * Allows components opportunity to clean up external state.
     */
    virtual void emergencyShutdown(void) {}

    /** Returns Component/SubComponent Name */
    inline const std::string& getName() const { return my_info->getName(); }

    /** Returns the name of the parent Component, or, if called on a
     * Component, the name of that Component. */
    inline const std::string& getParentComponentName() const { return my_info->getParentComponentName(); }

    /** Used during the init phase.  The method will be called each phase of initialization.
     Initialization ends when no components have sent any data. */
    virtual void init(unsigned int UNUSED(phase)) {}
    /** Used during the init phase.  The method will be called each phase of initialization.
     Initialization ends when no components have sent any data. */
    virtual void complete(unsigned int UNUSED(phase)) {}
    /** Called after all components have been constructed and initialization has
    completed, but before simulation time has begun. */
    virtual void setup() {}
    /** Called after simulation completes, but before objects are
        destroyed. A good place to print out statistics. */
    virtual void finish() {}

    /** Currently unused function */
    virtual bool Status() { return 0; }

    /**
     * Called by the Simulation to request that the component
     * print it's current status.  Useful for debugging.
     * @param out The Output class which should be used to print component status.
     */
    virtual void printStatus(Output& UNUSED(out)) { return; }

    /** Return the current simulation time as a cycle count*/
    SimTime_t   getCurrentSimCycle() const;
    /** Return the current priority */
    int         getCurrentPriority() const;
    /** Return the elapsed simulation time as a time */
    UnitAlgebra getElapsedSimTime() const;
    /** Return the end simulation time as a time */
    UnitAlgebra getFinalSimTime() const;
    /** Get this instance's parallel rank */
    RankInfo    getRank() const;
    /** Get the number of parallel ranks in the simulation */
    RankInfo    getNumRanks() const;
    /** Return the base simulation Output class instance */
    Output&     getSimulationOutput() const;

    /** return the time since the simulation began in units specified by
        the parameter.
        @param tc TimeConverter specifying the units */
    SimTime_t        getCurrentSimTime(TimeConverter* tc) const;
    /** return the time since the simulation began in the default timebase */
    inline SimTime_t getCurrentSimTime() const { return getCurrentSimTime(my_info->defaultTimeBase); }
    /** return the time since the simulation began in timebase specified
        @param base Timebase frequency in SI Units */
    SimTime_t        getCurrentSimTime(const std::string& base) const;

    /** Utility function to return the time since the simulation began in nanoseconds */
    SimTime_t getCurrentSimTimeNano() const;
    /** Utility function to return the time since the simulation began in microseconds */
    SimTime_t getCurrentSimTimeMicro() const;
    /** Utility function to return the time since the simulation began in milliseconds */
    SimTime_t getCurrentSimTimeMilli() const;

protected:
    /** Determine if a port name is connected to any links */
    bool isPortConnected(const std::string& name) const;

    /** Configure a Link
     * @param name - Port Name on which the link to configure is attached.
     * @param time_base - Time Base of the link.  If nullptr is passed in, then it
     * will use the Component defaultTimeBase
     * @param handler - Optional Handler to be called when an Event is received
     * @return A pointer to the configured link, or nullptr if an error occured.
     */
    Link* configureLink(const std::string& name, TimeConverter* time_base, Event::HandlerBase* handler = nullptr);
    /** Configure a Link
     * @param name - Port Name on which the link to configure is attached.
     * @param time_base - Time Base of the link as a string
     * @param handler - Optional Handler to be called when an Event is received
     * @return A pointer to the configured link, or nullptr if an error occured.
     */
    Link* configureLink(const std::string& name, const std::string& time_base, Event::HandlerBase* handler = nullptr);
    /** Configure a Link
     * @param name - Port Name on which the link to configure is attached.
     * @param time_base - Time Base of the link as a UnitAlgebra
     * @param handler - Optional Handler to be called when an Event is received
     * @return A pointer to the configured link, or nullptr if an error occured.
     */
    Link* configureLink(const std::string& name, const UnitAlgebra& time_base, Event::HandlerBase* handler = nullptr);
    /** Configure a Link
     * @param name - Port Name on which the link to configure is attached.
     * @param handler - Optional Handler to be called when an Event is received
     * @return A pointer to the configured link, or nullptr if an error occured.
     */
    Link* configureLink(const std::string& name, Event::HandlerBase* handler = nullptr);

    /** Configure a SelfLink  (Loopback link)
     * @param name - Name of the self-link port
     * @param time_base - Time Base of the link.  If nullptr is passed in, then it
     * will use the Component defaultTimeBase
     * @param handler - Optional Handler to be called when an Event is received
     * @return A pointer to the configured link, or nullptr if an error occured.
     */
    Link* configureSelfLink(const std::string& name, TimeConverter* time_base, Event::HandlerBase* handler = nullptr);
    /** Configure a SelfLink  (Loopback link)
     * @param name - Name of the self-link port
     * @param time_base - Time Base of the link as a string
     * @param handler - Optional Handler to be called when an Event is received
     * @return A pointer to the configured link, or nullptr if an error occured.
     */
    Link*
    configureSelfLink(const std::string& name, const std::string& time_base, Event::HandlerBase* handler = nullptr);
    /** Configure a SelfLink  (Loopback link)
     * @param name - Name of the self-link port
     * @param time_base - Time Base of the link as a UnitAlgebra
     * @param handler - Optional Handler to be called when an Event is received
     * @return A pointer to the configured link, or nullptr if an error occured.
     */
    Link*
    configureSelfLink(const std::string& name, const UnitAlgebra& time_base, Event::HandlerBase* handler = nullptr);
    /** Configure a SelfLink  (Loopback link)
     * @param name - Name of the self-link port
     * @param handler - Optional Handler to be called when an Event is received
     * @return A pointer to the configured link, or nullptr if an error occured.
     */
    Link* configureSelfLink(const std::string& name, Event::HandlerBase* handler = nullptr);

    /** Registers a clock for this component.
        @param freq Frequency for the clock in SI units
        @param handler Pointer to Clock::HandlerBase which is to be invoked
        at the specified interval
        @param regAll Should this clock period be used as the default
        time base for all of the links connected to this component
        @return the TimeConverter object representing the clock frequency
    */
    TimeConverter* registerClock(const std::string& freq, Clock::HandlerBase* handler, bool regAll = true);

    /** Registers a clock for this component.
        @param freq Frequency for the clock as a UnitAlgebra object
        @param handler Pointer to Clock::HandlerBase which is to be invoked
        at the specified interval
        @param regAll Should this clock period be used as the default
        time base for all of the links connected to this component
        @return the TimeConverter object representing the clock frequency
    */
    TimeConverter* registerClock(const UnitAlgebra& freq, Clock::HandlerBase* handler, bool regAll = true);

    /** Registers a clock for this component.
        @param tc TimeConverter object specifying the clock frequency
        @param handler Pointer to Clock::HandlerBase which is to be invoked
        at the specified interval
        @param regAll Should this clock period be used as the default
        time base for all of the links connected to this component
        @return the TimeConverter object representing the clock frequency
    */
    TimeConverter* registerClock(TimeConverter* tc, Clock::HandlerBase* handler, bool regAll = true);

    /** Removes a clock handler from the component */
    void unregisterClock(TimeConverter* tc, Clock::HandlerBase* handler);

    /** Reactivates an existing Clock and Handler
     * @return time of next time clock handler will fire
     */
    Cycle_t reregisterClock(TimeConverter* freq, Clock::HandlerBase* handler);
    /** Returns the next Cycle that the TimeConverter would fire */
    Cycle_t getNextClockCycle(TimeConverter* freq);

    /** Registers a default time base for the component and optionally
        sets the the component's links to that timebase. Useful for
        components which do not have a clock, but would like a default
        timebase.
        @param base Frequency for the clock in SI units
        @param regAll Should this clock period be used as the default
        time base for all of the links connected to this component
    */
    TimeConverter* registerTimeBase(const std::string& base, bool regAll = true);

    TimeConverter* getTimeConverter(const std::string& base) const;
    TimeConverter* getTimeConverter(const UnitAlgebra& base) const;

    TimeConverter* getTimeConverterNano() const;
    TimeConverter* getTimeConverterMicro() const;
    TimeConverter* getTimeConverterMilli() const;

    bool isStatisticShared(const std::string& statName, bool include_me = false)
    {
        if ( include_me ) {
            if ( doesComponentInfoStatisticExist(statName) ) { return true; }
        }
        if ( my_info->sharesStatistics() ) {
            return my_info->parent_info->component->isStatisticShared(statName, true);
        }
        else {
            return false;
        }
    }

    template <typename T>
    Statistics::Statistic<T>*
    createStatistic(SST::Params& params, StatisticId_t id, const std::string& name, const std::string& statSubId)
    {

        /* I would prefer to avoid this std::function with dynamic cast,
         * but the code is just a lot cleaner and avoids many unnecessary template instantiations
         * doing it this way. At some point in the future, we would need to clean up
         * the rule around enabling all statistics to make this better
         */

        StatCreateFunction create = [=](BaseComponent* comp, Statistics::StatisticProcessingEngine* engine,
                                        const std::string& type, const std::string& name, const std::string& subId,
                                        SST::Params& params) -> Statistics::StatisticBase* {
            return engine->createStatistic<T>(comp, type, name, subId, params);
        };

        // We follow two distinct paths depending on if it is enable all, verus explicitly enabled
        // Enable all is "scoped" to the (sub)component
        // Explicitly enabled stats are assigned component-unique IDs and can be shared across subcomponents
        // so creation and management happens in the parent component
<<<<<<< HEAD
        Statistics::StatisticBase* base_stat
            = id == STATALL_ID ? createEnabledAllStatistic(params, name, statSubId, std::move(create))
                               : getParentComponent()->createExplicitlyEnabledStatistic(
=======
        Statistics::StatisticBase* base_stat =
            id == STATALL_ID ? createEnabledAllStatistic(params, name, statSubId, std::move(create))
                             : getParentComponent()->createExplicitlyEnabledStatistic(
>>>>>>> 9b62f1e9
                                   params, id, name, statSubId, std::move(create));

        // Ugh, dynamic casts hurt my eyes, but I must do this
        auto* statistic = dynamic_cast<Statistics::Statistic<T>*>(base_stat);
        if ( statistic ) { return statistic; }
        else {
            fatal(
                __LINE__, __FILE__, "createStatistic", 1, "failed to cast created statistic '%s' to expected type",
                name.c_str());
            return nullptr; // avoid compiler warnings
        }
    }

    template <typename T>
    Statistics::Statistic<T>*
    createNullStatistic(SST::Params& params, const std::string& name, const std::string& statSubId = "")
    {
        auto* engine = Statistics::StatisticProcessingEngine::getInstance();
        return engine->createStatistic<T>(my_info->component, "sst.NullStatistic", name, statSubId, params);
    }

    /** Registers a statistic.
        If Statistic is allowed to run (controlled by Python runtime parameters),
        then a statistic will be created and returned. If not allowed to run,
        then a NullStatistic will be returned.  In either case, the returned
        value should be used for all future Statistic calls.  The type of
        Statistic and the Collection Rate is set by Python runtime parameters.
        If no type is defined, then an Accumulator Statistic will be provided
        by default.  If rate set to 0 or not provided, then the statistic will
        output results only at end of sim (if output is enabled).
        @param statName Primary name of the statistic.  This name must match the
               defined ElementInfoStatistic in the component, and must also
               be enabled in the Python input file.
        @param statSubId An additional sub name for the statistic
        @return Either a created statistic of desired type or a NullStatistic
                depending upon runtime settings.
    */
    template <typename T>
    Statistics::Statistic<T>* registerStatistic(
        SST::Params& params, const std::string& statName, const std::string& statSubId = "", bool inserting = false)
    {
        if ( my_info->enabledStatNames ) {
            auto iter = my_info->enabledStatNames->find(statName);
            if ( iter != my_info->enabledStatNames->end() ) {
                // valid, enabled statistic
                // During initialization, the component should have assigned a mapping between
                // the local name and globally unique stat ID
                StatisticId_t id = iter->second;
                return createStatistic<T>(params, id, statName, statSubId);
            }
        }

        // if we got here, this is not a stat we explicitly enabled
        if ( inserting || doesComponentInfoStatisticExist(statName) ) {
            // this is a statistic that I registered
            if ( my_info->enabledAllStats ) { return createStatistic<T>(params, STATALL_ID, statName, statSubId); }
            else if ( my_info->parent_info && my_info->canInsertStatistics() ) {
                // I did not explicitly enable nor enable all
                // but I can insert statistics into my parent
                // and my parent may have enabled all
                return my_info->parent_info->component->registerStatistic<T>(params, statName, statSubId, true);
            }
            else {
                // I did not enable, I cannot insert into parent - so send back null stat
                return my_info->component->createNullStatistic<T>(params, statName, statSubId);
            }
        }
        else if ( my_info->parent_info && my_info->sharesStatistics() ) {
            // this is not a statistic that I registered
            // but my parent can share statistics, maybe they enabled
            return my_info->parent_info->component->registerStatistic<T>(params, statName, statSubId);
        }
        else {
            // not a valid stat and I won't be able to share my parent's statistic
            fatal(
                __LINE__, __FILE__, "registerStatistic", 1, "attempting to register unknown statistic '%s'",
                statName.c_str());
            return nullptr; // get rid of warning
        }
    }

    template <typename T>
    Statistics::Statistic<T>* registerStatistic(const std::string& statName, const std::string& statSubId = "")
    {
        SST::Params empty {};
        return registerStatistic<T>(empty, statName, statSubId);
    }

    template <typename... Args>
    Statistics::Statistic<std::tuple<Args...>>*
    registerMultiStatistic(const std::string& statName, const std::string& statSubId = "")
    {
        SST::Params empty {};
        return registerStatistic<std::tuple<Args...>>(empty, statName, statSubId);
    }

    template <typename... Args>
    Statistics::Statistic<std::tuple<Args...>>*
    registerMultiStatistic(SST::Params& params, const std::string& statName, const std::string& statSubId = "")
    {
        return registerStatistic<std::tuple<Args...>>(params, statName, statSubId);
    }

    template <typename T>
    Statistics::Statistic<T>* registerStatistic(const char* statName, const char* statSubId = "")
    {
        return registerStatistic<T>(std::string(statName), std::string(statSubId));
    }

    /** Called by the Components and Subcomponent to perform a statistic Output.
     * @param stat - Pointer to the statistic.
     * @param EndOfSimFlag - Indicates that the output is occurring at the end of simulation.
     */
    void performStatisticOutput(Statistics::StatisticBase* stat);

    /** Performs a global statistic Output.
     * This routine will force ALL Components and Subcomponents to output their statistic information.
     * This may lead to unexpected results if the statistic counts or data is reset on output.
     * NOTE: Currently, this function will only output statistics that are on the same rank.
     */
    void performGlobalStatisticOutput();

    /** Loads a module from an element Library
     * @param type Fully Qualified library.moduleName
     * @param params Parameters the module should use for configuration
     * @return handle to new instance of module, or nullptr on failure.
     */
    Module* loadModule(const std::string& type, Params& params);

    /** Loads a module from an element Library
     * @param type Fully Qualified library.moduleName
     * @param params Parameters the module should use for configuration
     * @return handle to new instance of module, or nullptr on failure.
     */
    template <class T, class... ARGS>
    T* loadModule(const std::string& type, Params& params, ARGS... args)
    {

        // Check to see if this can be loaded with new API or if we have to fallback to old
        return Factory::getFactory()->CreateWithParams<T>(type, params, params, args...);
    }

protected:
    // When you direct load, the ComponentExtension does not need any
    // ELI information and if it has any, it will be ignored.  The
    // extension will be loaded as if it were part of the part
    // BaseComponent and will share all that components ELI
    // information.
    template <class T, class... ARGS>
    T* loadComponentExtension(ARGS... args)
    {
        ComponentExtension* ret = new T(my_info->id, args...);
        return static_cast<T*>(ret);
    }

    /**
       Check to see if a given element type is loadable with a particular API

       @param name - Name of element to check in lib.name format
       @return True if loadable as the API specified as the template parameter
     */
    template <class T>
    bool isSubComponentLoadableUsingAPI(const std::string& type)
    {
        return Factory::getFactory()->isSubComponentLoadableUsingAPI<T>(type);
    }

    /**
       Check to see if the element type loaded by the user into the.
       specified slot is loadable with a particular API.  This will
       only check slot index 0.  If you need to check other slots,
       please use the SubComponentSlotInfo.

       @param slot_name - Name of slot to check
       @return True if loadable as the API specified as the template parameter
     */
    template <class T>
    bool isUserSubComponentLoadableUsingAPI(const std::string& slot_name)
    {
        // Get list of ComponentInfo objects and make sure that there is
        // only one SubComponent put into this slot
        // const std::vector<ComponentInfo>& subcomps = my_info->getSubComponents();
        const std::map<ComponentId_t, ComponentInfo>& subcomps  = my_info->getSubComponents();
        int                                           sub_count = 0;
        int                                           index     = -1;
        for ( auto& ci : subcomps ) {
            if ( ci.second.getSlotName() == slot_name ) {
                index = ci.second.getSlotNum();
                sub_count++;
            }
        }

        if ( sub_count > 1 ) {
            SST::Output outXX("SubComponentSlotWarning: ", 0, 0, Output::STDERR);
            outXX.fatal(
                CALL_INFO, 1,
                "Error: ComponentSlot \"%s\" in component \"%s\" only allows for one SubComponent, %d provided.\n",
                slot_name.c_str(), my_info->getType().c_str(), sub_count);
        }

        return isUserSubComponentLoadableUsingAPIByIndex<T>(slot_name, index);
    }

    /**
       Loads an anonymous subcomponent (not defined in input file to
       SST run).

       @param type tyupe of subcomponent to load in lib.name format
       @param slot_name name of the slot to load subcomponent into
       @param slot_num  index of the slot to load subcomponent into
       @param share_flags Share flags to be used by subcomponent
       @param params Params object to be passed to subcomponent
       @param args Arguments to be passed to constructor.  This
       signature is defined in the API definition

       For ease in backward compatibility to old API, this call will
       try to load using new API and will fallback to old if
       unsuccessful.
    */
    template <class T, class... ARGS>
    T* loadAnonymousSubComponent(
        const std::string& type, const std::string& slot_name, int slot_num, uint64_t share_flags, Params& params,
        ARGS... args)
    {

        share_flags             = share_flags & ComponentInfo::USER_FLAGS;
        ComponentId_t  cid      = my_info->addAnonymousSubComponent(my_info, type, slot_name, slot_num, share_flags);
        ComponentInfo* sub_info = my_info->findSubComponent(cid);

        // This shouldn't happen since we just put it in, but just in case
        if ( sub_info == nullptr ) return nullptr;

        // Check to see if this can be loaded with new API or if we have to fallback to old
        if ( isSubComponentLoadableUsingAPI<T>(type) ) {
            auto ret = Factory::getFactory()->CreateWithParams<T>(type, params, sub_info->id, params, args...);
            return ret;
        }
        return nullptr;
    }

    /**
       Loads a user defined subcomponent (defined in input file to SST
       run).  This version does not allow share flags (set to
       SHARE_NONE) or constructor arguments.

       @param slot_name name of the slot to load subcomponent into

       For ease in backward compatibility to old API, this call will
       try to load using new API and will fallback to old if
       unsuccessful.
    */
    template <class T>
    T* loadUserSubComponent(const std::string& slot_name)
    {
        return loadUserSubComponent<T>(slot_name, ComponentInfo::SHARE_NONE);
    }

    /**
       Loads a user defined subcomponent (defined in input file to SST
       run).

       @param slot_name name of the slot to load subcomponent into
       @param share_flags Share flags to be used by subcomponent
       @param args Arguments to be passed to constructor.  This
       signature is defined in the API definition

       For ease in backward compatibility to old API, this call will
       try to load using new API and will fallback to old if
       unsuccessful.
    */
    template <class T, class... ARGS>
    T* loadUserSubComponent(const std::string& slot_name, uint64_t share_flags, ARGS... args)
    {

        // Get list of ComponentInfo objects and make sure that there is
        // only one SubComponent put into this slot
        // const std::vector<ComponentInfo>& subcomps = my_info->getSubComponents();
        const std::map<ComponentId_t, ComponentInfo>& subcomps  = my_info->getSubComponents();
        int                                           sub_count = 0;
        int                                           index     = -1;
        for ( auto& ci : subcomps ) {
            if ( ci.second.getSlotName() == slot_name ) {
                index = ci.second.getSlotNum();
                sub_count++;
            }
        }

        if ( sub_count > 1 ) {
            SST::Output outXX("SubComponentSlotWarning: ", 0, 0, Output::STDERR);
            outXX.fatal(
                CALL_INFO, 1,
                "Error: ComponentSlot \"%s\" in component \"%s\" only allows for one SubComponent, %d provided.\n",
                slot_name.c_str(), my_info->getType().c_str(), sub_count);
        }

        return loadUserSubComponentByIndex<T, ARGS...>(slot_name, index, share_flags, args...);
    }

    /** Convenience function for reporting fatal conditions.  The
        function will create a new Output object and call fatal()
        using the supplied parameters.  Before calling
        Output::fatal(), the function will also print other
        information about the (sub)component that called fatal and
        about the simulation state.

        From Output::fatal: Message will be sent to the output
        location and to stderr.  The output will be prepended with the
        expanded prefix set in the object.
        NOTE: fatal() will call MPI_Abort(exit_code) to terminate simulation.

        @param line Line number of calling function (use CALL_INFO macro)
        @param file File name calling function (use CALL_INFO macro)
        @param func Function name calling function (use CALL_INFO macro)
        @param exit_code The exit code used for termination of simulation.
               will be passed to MPI_Abort()
        @param format Format string.  All valid formats for printf are available.
        @param ... Arguments for format.
     */
    void fatal(uint32_t line, const char* file, const char* func, int exit_code, const char* format, ...) const
        __attribute__((format(printf, 6, 7)));

    /** Convenience function for testing for and reporting fatal
        conditions.  If the condition holds, fatal() will be called,
        otherwise, the function will return.  The function will create
        a new Output object and call fatal() using the supplied
        parameters.  Before calling Output::fatal(), the function will
        also print other information about the (sub)component that
        called fatal and about the simulation state.

        From Output::fatal: Message will be sent to the output
        location and to stderr.  The output will be prepended with the
        expanded prefix set in the object.
        NOTE: fatal() will call MPI_Abort(exit_code) to terminate simulation.

        @param condition on which to call fatal(); fatal() is called
        if the bool is false.
        @param line Line number of calling function (use CALL_INFO macro)
        @param file File name calling function (use CALL_INFO macro)
        @param func Function name calling function (use CALL_INFO macro)
        @param exit_code The exit code used for termination of simulation.
               will be passed to MPI_Abort()
        @param format Format string.  All valid formats for printf are available.
        @param ... Arguments for format.
     */
    void sst_assert(
        bool condition, uint32_t line, const char* file, const char* func, int exit_code, const char* format, ...) const
        __attribute__((format(printf, 7, 8)));

private:
    void
    configureCollectionMode(Statistics::StatisticBase* statistic, const SST::Params& params, const std::string& name);

    /**
     * @brief findExplicitlyEnabledStatistic
     * @param params
     * @param id
     * @param name
     * @param statSubId
     * @return that matching stat if the stat already was created for the given ID, otherwise nullptr
     */
    Statistics::StatisticBase* createExplicitlyEnabledStatistic(
        SST::Params& params, StatisticId_t id, const std::string& name, const std::string& statSubId,
        StatCreateFunction create);

    /**
     * @brief createStatistic Helper function used by both enable all and explicit enable
     * @param cpp_params Any parameters given in C++ specific to this statistic
     * @param python_params Any parameters given in Python for this statistic
     * @param name The name (different from type) for this statistic
     * @param statSubId An optional sub ID for this statistic if multiple stats might have the same name
     * @param create A type-erased factory for creating stats of a particulary type T
     * @return The statistic created
     */
    Statistics::StatisticBase* createStatistic(
        SST::Params& cpp_params, const SST::Params& python_params, const std::string& name,
        const std::string& statSubId, StatCreateFunction create);

    Statistics::StatisticBase* createEnabledAllStatistic(
        SST::Params& params, const std::string& name, const std::string& statSubId, StatCreateFunction create);

    void configureAllowedStatParams(SST::Params& params);

    void setDefaultTimeBaseForLinks(TimeConverter* tc);

    void pushValidParams(Params& params, const std::string& type);

    template <class T, class... ARGS>
    T* loadUserSubComponentByIndex(const std::string& slot_name, int slot_num, int share_flags, ARGS... args)
    {

        share_flags = share_flags & ComponentInfo::USER_FLAGS;

        // Check to see if the slot exists
        ComponentInfo* sub_info = my_info->findSubComponent(slot_name, slot_num);
        if ( sub_info == nullptr ) return nullptr;
        sub_info->share_flags = share_flags;
        sub_info->parent_info = my_info;

        if ( isSubComponentLoadableUsingAPI<T>(sub_info->type) ) {
<<<<<<< HEAD
            auto ret = Factory::getFactory()->Create<T>(
=======
            auto ret = Factory::getFactory()->CreateWithParams<T>(
>>>>>>> 9b62f1e9
                sub_info->type, *sub_info->params, sub_info->id, *sub_info->params, args...);
            return ret;
        }
        return nullptr;
    }

    template <class T>
    bool isUserSubComponentLoadableUsingAPIByIndex(const std::string& slot_name, int slot_num)
    {
        // Check to see if the slot exists
        ComponentInfo* sub_info = my_info->findSubComponent(slot_name, slot_num);
        if ( sub_info == nullptr ) return false;

        return isSubComponentLoadableUsingAPI<T>(sub_info->type);
    }

    // Utility function used by fatal and sst_assert
    void
    vfatal(uint32_t line, const char* file, const char* func, int exit_code, const char* format, va_list arg) const;

public:
    SubComponentSlotInfo* getSubComponentSlotInfo(const std::string& name, bool fatalOnEmptyIndex = false);

    /** Retrieve the X,Y,Z coordinates of this component */
    const std::vector<double>& getCoordinates() const { return my_info->coordinates; }

protected:
    friend class SST::Statistics::StatisticProcessingEngine;

    bool isAnonymous() { return my_info->isAnonymous(); }

    bool isUser() { return my_info->isUser(); }

    /** Manually set the default detaulTimeBase */
    void setDefaultTimeBase(TimeConverter* tc) { my_info->defaultTimeBase = tc; }

    TimeConverter* getDefaultTimeBase() { return my_info->defaultTimeBase; }

    const TimeConverter* getDefaultTimeBase() const { return my_info->defaultTimeBase; }

    bool doesSubComponentExist(const std::string& type);

    /** Find a lookup table */
    SharedRegion* getLocalSharedRegion(const std::string& key, size_t size)
        __attribute__((deprecated("SharedRegion and its accompanying classes have been deprecated and will be removed "
                                  "in SST 12. Please use the new SharedObject classes found in sst/core/shared.")));
    SharedRegion* getGlobalSharedRegion(const std::string& key, size_t size, SharedRegionMerger* merger = nullptr)
        __attribute__((deprecated("SharedRegion and its accompanying classes have been deprecated and will be removed "
                                  "in SST 12. Please use the new SharedObject classes found in sst/core/shared.")));

    /* Get the Simulation */
    Simulation* getSimulation() const;

    // Does the statisticName exist in the ElementInfoStatistic
    virtual bool doesComponentInfoStatisticExist(const std::string& statisticName) const;
    // Return the EnableLevel for the statisticName from the ElementInfoStatistic
    uint8_t      getComponentInfoStatisticEnableLevel(const std::string& statisticName) const;
    // Return the Units for the statisticName from the ElementInfoStatistic
    // std::string getComponentInfoStatisticUnits(const std::string& statisticName) const;

private:
    ComponentInfo* my_info;
    bool           isExtension;

    void  addSelfLink(const std::string& name);
    Link* getLinkFromParentSharedPort(const std::string& port);

    using StatNameMap = std::map<std::string, std::map<std::string, Statistics::StatisticBase*>>;

    std::map<StatisticId_t, Statistics::StatisticBase*> m_explicitlyEnabledSharedStats;
    std::map<StatisticId_t, StatNameMap>                m_explicitlyEnabledUniqueStats;
    StatNameMap                                         m_enabledAllStats;

    BaseComponent* getParentComponent()
    {
        ComponentInfo* base_info = my_info;
        while ( base_info->parent_info ) {
            base_info = base_info->parent_info;
        }
        return base_info->component;
    }
};

/**
   Used to load SubComponents when multiple SubComponents are loaded
   into a single slot (will also also work when a single SubComponent
   is loaded).
 */
class SubComponentSlotInfo
{

    BaseComponent* comp;
    std::string    slot_name;
    int            max_slot_index;

public:
    ~SubComponentSlotInfo() {}

    SubComponentSlotInfo(BaseComponent* comp, const std::string& slot_name) : comp(comp), slot_name(slot_name)
    {
        const std::map<ComponentId_t, ComponentInfo>& subcomps = comp->my_info->getSubComponents();

        // Look for all subcomponents with the right slot name
        max_slot_index = -1;
        for ( auto& ci : subcomps ) {
            if ( ci.second.getSlotName() == slot_name ) {
                if ( ci.second.getSlotNum() > static_cast<int>(max_slot_index) ) {
                    max_slot_index = ci.second.getSlotNum();
                }
            }
        }
    }

    const std::string& getSlotName() const { return slot_name; };

    bool isPopulated(int slot_num) const
    {
        if ( slot_num > max_slot_index ) return false;
        if ( comp->my_info->findSubComponent(slot_name, slot_num) == nullptr ) return false;
        return true;
    }

    bool isAllPopulated() const
    {
        for ( int i = 0; i < max_slot_index; ++i ) {
            if ( comp->my_info->findSubComponent(slot_name, i) == nullptr ) return false;
        }
        return true;
    }

    int getMaxPopulatedSlotNumber() const { return max_slot_index; }

    /**
       Check to see if the element type loaded by the user into the
       specified slot index is loadable with a particular API.

       @param slot_num Slot index to check
       @return True if loadable as the API specified as the template parameter
     */
    template <class T>
    bool isLoadableUsingAPI(int slot_num)
    {
        return comp->isUserSubComponentLoadableUsingAPIByIndex<T>(slot_name, slot_num);
    }

    // Create functions that support the new API

    /**
       Create a user defined subcomponent (defined in input file to
       SST run).  This call will pass SHARE_NONE to the new
       subcomponent and will not take constructor arguments.  If
       constructor arguments are needed for the API that is being
       loaded, the full call to create will need to be used
       create(slot_num, share_flags, args...).

       @param slot_num Slot index from which to load subcomponent

       This function supports the new API, but is identical to an
       existing API call.  It will try to load using new API and will
       fallback to old if unsuccessful.
    */
    template <typename T>
    T* create(int slot_num) const
    {
        Params empty;
        return comp->loadUserSubComponentByIndex<T>(slot_name, slot_num, ComponentInfo::SHARE_NONE);
        // return private_create<T>(slot_num, empty);
    }

    /**
       Create a user defined subcomponent (defined in input file to SST
       run).

       @param slot_num Slot index from which to load subcomponent
       @param share_flags Share flags to be used by subcomponent
       @param args Arguments to be passed to constructor.  This
       signature is defined in the API definition

       For ease in backward compatibility to old API, this call will
       try to load using new API and will fallback to old if
       unsuccessful.
    */
    template <class T, class... ARGS>
    T* create(int slot_num, uint64_t share_flags, ARGS... args) const
    {
        return comp->loadUserSubComponentByIndex<T, ARGS...>(slot_name, slot_num, share_flags, args...);
    }

    /**
       Create all user defined subcomponents (defined in input file to SST
       run) for the slot.

       @param vec Vector of T* that will hold the pointers to the new
       subcomponents.  If an index is not occupied, a nullptr will be
       put in it's place.  All components will be added to the end of
       the vector, so index N will be at vec.length() + N, where
       vec.length() is the length of the vector when it is passed to
       the call.
       @param share_flags Share flags to be used by subcomponent
       @param args Arguments to be passed to constructor.  This
       signature is defined in the API definition

       For ease in backward compatibility to old API, this call will
       try to load using new API and will fallback to old if
       unsuccessful.
    */
    template <typename T, class... ARGS>
    void createAll(std::vector<T*>& vec, uint64_t share_flags, ARGS... args) const
    {
        for ( int i = 0; i <= getMaxPopulatedSlotNumber(); ++i ) {
            T* sub = create<T>(i, share_flags, args...);
            vec.push_back(sub);
        }
    }

    /**
       Create all user defined subcomponents (defined in input file to SST
       run) for the slot.

       @param vec Vector of pair<int,T*> that will hold the pointers
       to the new subcomponents.  The int will hold the index from
       which the subcomponent wass loaded.  Unoccupied indexes will be
       skipped.  All components will be added to the end of the
       vector.
       @param share_flags Share flags to be used by subcomponent
       @param args Arguments to be passed to constructor.  This
       signature is defined in the API definition

       For ease in backward compatibility to old API, this call will
       try to load using new API and will fallback to old if
       unsuccessful.
    */
    template <typename T, class... ARGS>
    void createAllSparse(std::vector<std::pair<int, T*>>& vec, uint64_t share_flags, ARGS... args) const
    {
        for ( int i = 0; i <= getMaxPopulatedSlotNumber(); ++i ) {
            T* sub = create<T>(i, share_flags, args...);
            if ( sub != nullptr ) vec.push_back(i, sub);
        }
    }

    /**
       Create all user defined subcomponents (defined in input file to SST
       run) for the slot.

       @param vec Vector of T* that will hold the pointers
       to the new subcomponents.  Unoccupied indexes will be
       skipped.  All components will be added to the end of the
       vector.
       @param share_flags Share flags to be used by subcomponent
       @param args Arguments to be passed to constructor.  This
       signature is defined in the API definition

       For ease in backward compatibility to old API, this call will
       try to load using new API and will fallback to old if
       unsuccessful.
    */
    template <typename T, class... ARGS>
    void createAllSparse(std::vector<T*>& vec, uint64_t share_flags, ARGS... args) const
    {
        for ( int i = 0; i <= getMaxPopulatedSlotNumber(); ++i ) {
            T* sub = create<T>(i, share_flags, args...);
            if ( sub != nullptr ) vec.push_back(sub);
        }
    }
};

} // namespace SST

#endif // SST_CORE_BASECOMPONENT_H<|MERGE_RESOLUTION|>--- conflicted
+++ resolved
@@ -296,15 +296,9 @@
         // Enable all is "scoped" to the (sub)component
         // Explicitly enabled stats are assigned component-unique IDs and can be shared across subcomponents
         // so creation and management happens in the parent component
-<<<<<<< HEAD
-        Statistics::StatisticBase* base_stat
-            = id == STATALL_ID ? createEnabledAllStatistic(params, name, statSubId, std::move(create))
-                               : getParentComponent()->createExplicitlyEnabledStatistic(
-=======
         Statistics::StatisticBase* base_stat =
             id == STATALL_ID ? createEnabledAllStatistic(params, name, statSubId, std::move(create))
                              : getParentComponent()->createExplicitlyEnabledStatistic(
->>>>>>> 9b62f1e9
                                    params, id, name, statSubId, std::move(create));
 
         // Ugh, dynamic casts hurt my eyes, but I must do this
@@ -704,11 +698,7 @@
         sub_info->parent_info = my_info;
 
         if ( isSubComponentLoadableUsingAPI<T>(sub_info->type) ) {
-<<<<<<< HEAD
-            auto ret = Factory::getFactory()->Create<T>(
-=======
             auto ret = Factory::getFactory()->CreateWithParams<T>(
->>>>>>> 9b62f1e9
                 sub_info->type, *sub_info->params, sub_info->id, *sub_info->params, args...);
             return ret;
         }
