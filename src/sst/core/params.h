// Copyright 2009-2021 NTESS. Under the terms
// of Contract DE-NA0003525 with NTESS, the U.S.
// Government retains certain rights in this software.
//
// Copyright (c) 2009-2021, NTESS
// All rights reserved.
//
// This file is part of the SST software package. For license
// information, see the LICENSE file in the top level directory of the
// distribution.

#ifndef SST_CORE_PARAM_H
#define SST_CORE_PARAM_H

#include "sst/core/from_string.h"
#include "sst/core/output.h"
#include "sst/core/serialization/serializable.h"
#include "sst/core/serialization/serializer.h"
#include "sst/core/threadsafe.h"

#include <cassert>
#include <inttypes.h>
#include <iostream>
#include <map>
#include <sstream>
#include <stack>
#include <stdlib.h>
#include <utility>

int main(int argc, char* argv[]);

namespace SST {

class ConfigGraph;

/**
 * Parameter store.
 *
 * Stores key-value pairs as std::strings and provides
 * a templated find method for finding values and converting
 * them to arbitrary types (@see find()).
 */
class Params : public SST::Core::Serialization::serializable
{
private:
    struct KeyCompare : std::binary_function<std::string, std::string, bool>
    {
        bool operator()(const std::string& X, const std::string& Y) const
        {
            const char* x = X.c_str();
            const char* y = Y.c_str();

#define EAT_VAR(A, B)                                              \
    do {                                                           \
        if ( *x == '%' && (*(x + 1) == '(' || *(x + 1) == 'd') ) { \
            /* We need to eat off some tokens */                   \
            ++x;                                                   \
            if ( *x == '(' ) {                                     \
                do {                                               \
                    x++;                                           \
                } while ( *x && *x != ')' );                       \
                x++; /* *x should now == 'd' */                    \
            }                                                      \
            if ( *x != 'd' ) goto NO_VARIABLE;                     \
            x++; /* Finish eating the variable */                  \
            /* Now, eat of digits of Y */                          \
            while ( *y && isdigit(*y) )                            \
                y++;                                               \
        }                                                          \
    } while ( 0 )

            do {
                EAT_VAR(x, y);
                EAT_VAR(y, x);
NO_VARIABLE:
                if ( *x == *y ) {
                    if ( '\0' == *x ) return false;
                    x++;
                    y++;
                }
                else {
                    if ( *x < *y ) return true;
                    return false;
                }
            } while ( *x && *y );
            if ( !(*x) && (*y) ) return true;
            return false;

#undef EAT_VAR
        }
    };

    /** Private utility function to convert a value to the specified
     * type and check for errors.  Key is passed only in case an error
     * message needs to be generated.
     *
     * Type T must be either a basic numeric type (including bool) ,
     * a std::string, or a class that has a constructor with a std::string
     * as its only parameter.  This class uses SST::Core::from_string to
     * do the conversion.
     * @param k - Parameter name
     * @throw std::invalid_argument If value in (key, value) can't be
     * converted to type T, an invalid_argument exception is thrown.
     */
    template <class T>
    inline T convert_value(const std::string& key, const std::string& val) const
    {
        try {
            return SST::Core::from_string<T>(val);
        }
        catch ( const std::invalid_argument& e ) {
<<<<<<< HEAD
            std::string msg = "Params::find(): No conversion for value: key = " + key + ", value =  " + val
                              + ".  Original error: " + e.what();
=======
            std::string msg = "Params::find(): No conversion for value: key = " + key + ", value =  " + val +
                              ".  Original error: " + e.what();
>>>>>>> 9b62f1e9
            std::invalid_argument t(msg);
            throw t;
        }
    }

    /** Private utility function to find a Parameter value in the set,
     * and return its value as a type T.
     *
     * Type T must be either a basic numeric type (including bool) ,
     * a std::string, or a class that has a constructor with a std::string
     * as its only parameter.  This class uses SST::Core::from_string to
     * do the conversion.
     * @param k - Parameter name
     * @param default_value - Default value to return if parameter isn't found
     * @param found - set to true if the the parameter was found
     * @throw std::invalid_argument If value in (key, value) can't be
     * converted to type T, an invalid_argument exception is thrown.
     */
    template <class T>
    inline T find_impl(const std::string& k, T default_value, bool& found) const
    {
        verifyParam(k);
        // const_iterator i = data.find(getKey(k));
        const std::string& value = getString(k, found);
        if ( !found ) { return default_value; }
        else {
            return convert_value<T>(k, value);
        }
    }

    /** Find a Parameter value in the set, and return its value as a type T.
     * Type T must be either a basic numeric type (including bool) ,
     * a std::string, or a class that has a constructor with a std::string
     * as its only parameter.  This class uses SST::Core::from_string to
     * do the conversion.
     * @param k - Parameter name
     * @param default_value - Default value to return if parameter isn't found,
     *   specified as a string
     * @param found - set to true if the the parameter was found
     */
    template <class T>
    inline T find_impl(const std::string& k, const std::string& default_value, bool& found) const
    {
        verifyParam(k);
        const std::string& value = getString(k, found);
        if ( !found ) {
            try {
                return SST::Core::from_string<T>(default_value);
            }
            catch ( const std::invalid_argument& e ) {
<<<<<<< HEAD
                std::string msg = "Params::find(): Invalid default value specified: key = " + k
                                  + ", value =  " + default_value + ".  Original error: " + e.what();
=======
                std::string msg = "Params::find(): Invalid default value specified: key = " + k +
                                  ", value =  " + default_value + ".  Original error: " + e.what();
>>>>>>> 9b62f1e9
                std::invalid_argument t(msg);
                throw t;
            }
        }
        else {
            found = true;
            try {
                return SST::Core::from_string<T>(value);
            }
            catch ( const std::invalid_argument& e ) {
<<<<<<< HEAD
                std::string msg = "Params::find(): No conversion for value: key = " + k + ", value =  " + value
                                  + ".  Original error: " + e.what();
=======
                std::string msg = "Params::find(): No conversion for value: key = " + k + ", value =  " + value +
                                  ".  Original error: " + e.what();
>>>>>>> 9b62f1e9
                std::invalid_argument t(msg);
                throw t;
            }
        }
    }

    typedef std::map<uint32_t, std::string>::const_iterator const_iterator; /*!< Const Iterator type */

    const std::string& getString(const std::string& name, bool& found) const;

    void getArrayTokens(const std::string& value, std::vector<std::string>& tokens) const;

public:
    typedef std::string                    key_type; /*!< Type of key (string) */
    typedef std::set<key_type, KeyCompare> KeySet_t; /*!< Type of a set of keys */

    /**
     * Enable or disable parameter verification on an instance
     * of Params.  Useful when generating a new set of Params to
     * pass off to a module.
     *
     * @return returns the previous state of the flag
     */
    bool enableVerify(bool enable)
    {
        bool old       = verify_enabled;
        verify_enabled = enable;
        return old;
    }

    /**
     * Enable, on a global scale, parameter verification.  Used
     * after construction of the config graph so that warnings are
     * not generated during construction.
     */
    static void enableVerify() { g_verify_enabled = true; };

    /**
     * Returns the size of the Params.  This will count both local and
     * global params.
     *
     * @return number of key/value pairs in this Params object
     */
    size_t size() const;
    /**
     * Returns true if the Params is empty.  Checks both local and
     * global param sets.
     *
     * @return true if this Params object is empty, false otherwise
     */
    bool   empty() const;

    /** Create a new, empty Params */
    Params();

    /** Create a copy of a Params object */
    Params(const Params& old);

    virtual ~Params() {}

    /**
     *  @brief  Assignment operator.
     *  @param  old  Param to be copied
     *
     *  All the elements of old are copied,  This will also copy
     *  over any references to global param sets
     */
    Params& operator=(const Params& old);

    /**
     * Erases all elements, including deleting reference to global
     * param sets.
     */
    void clear();

    /**
     *  @brief  Finds the number of elements with given key.
     *
     *  The call will check both local and global params, but will
     *  still only report one instance if the given key is found in
     *  both the local and global param sets.
     *
     *  @param  k  Key of (key, value) pairs to be located.
     *  @return  Number of elements with specified key
     *  (either 1 or 0).
     *
     */
    size_t count(const key_type& k) const;

    /** Find a Parameter value in the set, and return its value as a type T.
     * Type T must be either a basic numeric type (including bool) ,
     * a std::string, or a class that has a constructor with a std::string
     * as its only parameter.  This class uses SST::Core::from_string to
     * do the conversion.
     * @param k - Parameter name
     * @param default_value - Default value to return if parameter isn't found
     * @param found - set to true if the the parameter was found
     * @throw std::invalid_argument If value in (key, value) can't be
     * converted to type T, an invalid_argument exception is thrown.
     */
    template <class T>
    typename std::enable_if<not std::is_same<std::string, T>::value, T>::type
    find(const std::string& k, T default_value, bool& found) const
    {
        return find_impl<T>(k, default_value, found);
    }

    /** Find a Parameter value in the set, and return its value as a type T.
     * Type T must be either a basic numeric type (including bool) ,
     * a std::string, or a class that has a constructor with a std::string
     * as its only parameter.  This class uses SST::Core::from_string to
     * do the conversion.
     * @param k - Parameter name
     * @param default_value - Default value to return if parameter isn't found,
     *   specified as a string
     * @param found - set to true if the the parameter was found
     */
    template <class T>
    T find(const std::string& k, const std::string& default_value, bool& found) const
    {
        return find_impl<T>(k, default_value, found);
    }

    /** Find a Parameter value in the set, and return its value as a type T.
     * This version of find is only enabled for bool.  This
     * is required because a string literal will be preferentially
     * cast to a bool rather than a string.  This ensures that
     * find<bool> works correctly for string literals.  This class uses
     * SST::Core::from_string to do the conversion.
     * @param k - Parameter name
     * @param default_value - Default value to return if parameter isn't found,
     *   specified as a string literal
     */
    template <class T>
    typename std::enable_if<std::is_same<bool, T>::value, T>::type
    find(const std::string& k, const char* default_value, bool& found) const
    {
        if ( nullptr == default_value ) { return find_impl<T>(k, static_cast<T>(0), found); }
        return find_impl<T>(k, std::string(default_value), found);
    }

    /** Find a Parameter value in the set, and return its value as a type T.
     * Type T must be either a basic numeric type (including bool),
     * a std::string, or a class that has a constructor with a std::string
     * as its only parameter.  This class uses SST::Core::from_string to
     * do the conversion.
     * @param k - Parameter name
     * @param default_value - Default value to return if parameter isn't found
     */
    template <class T>
    T find(const std::string& k, T default_value) const
    {
        bool tmp;
        return find_impl<T>(k, default_value, tmp);
    }

    /** Find a Parameter value in the set, and return its value as a type T.
     * Type T must be either a basic numeric type (including bool) ,
     * a std::string, or a class that has a constructor with a std::string
     * as its only parameter.  This class uses SST::Core::from_string to
     * do the conversion.
     * @param k - Parameter name
     * @param default_value - Default value to return if parameter isn't found,
     *   specified as a string
     */
    template <class T>
    T find(const std::string& k, const std::string& default_value) const
    {
        bool tmp;
        return find_impl<T>(k, default_value, tmp);
    }

    /** Find a Parameter value in the set, and return its value as a type T.
     * This version of find is only enabled for bool.  This
     * is required because a string literal will be preferentially
     * cast to a bool rather than a string.  This ensures that
     * find<bool> works correctly for string literals.This class uses
     * SST::Core::from_string to do the conversion.
     * @param k - Parameter name
     * @param default_value - Default value to return if parameter isn't found,
     *   specified as a string literal
     */
    template <class T>
    typename std::enable_if<std::is_same<bool, T>::value, T>::type
    find(const std::string& k, const char* default_value) const
    {
        bool tmp;
        if ( nullptr == default_value ) { return find_impl<T>(k, static_cast<T>(0), tmp); }
        return find_impl<T>(k, std::string(default_value), tmp);
    }

    /** Find a Parameter value in the set, and return its value as a type T.
     * Type T must be either a basic numeric type (including bool) ,
     * a std::string, or a class that has a constructor with a std::string
     * as its only parameter.  This class uses SST::Core::from_string to
     * do the conversion.
     * @param k - Parameter name
     */
    template <class T>
    T find(const std::string& k) const
    {
        bool tmp;
        T    default_value = T();
        return find_impl<T>(k, default_value, tmp);
    }

    /** Find a Parameter value in the set, and return its value as a
     * type T.  Type T must be either a basic numeric type , a
     * std::string, or a class that has a constructor with a
     * std::string as its only parameter.  This version of find is not
     * enabled for bool as it conflicts with find<bool>(string key, bool
     * default_value).  This class uses SST::Core::from_string to do
     * the conversion.
     * @param k - Parameter name
     * @param found - set to true if the the parameter was found
     */
    template <class T>
    typename std::enable_if<not std::is_same<bool, T>::value, T>::type find(const std::string& k, bool& found) const
    {
        T default_value = T();
        return find_impl<T>(k, default_value, found);
    }

    /** Find a Parameter value in the set, and return its value as a
     * vector of T's.  The array will be appended to
     * the end of the vector.
     *
     * Type T must be either a basic numeric type (including bool) , a
     * std::string, or a class that has a constructor with a
     * std::string as its only parameter.  This class uses
     * SST::Core::from_string to do the conversion.  The values in the
     * array must be enclosed in square brackets ( [] ), and be comma
     * separated (commas in double or single quotes will not be
     * considered a delimiter).  If there are no square brackets, the
     * entire string will be considered one value and a single item
     * will be added to the vector.
     *
     * More details about parsing the values out of the string:
     *
     * Parses a string representing an array of tokens.  It is
     * tailored to the types strings you get when passing a python
     * list as the param string.  When you call addParam() on a python
     * list in the input file, it will call the str() function on the
     * list, which creates a string with the following format:
     *     [item1, item2, item3]
     *
     * The format of the items depends on where they came from.  The
     * string for the items are generated by calling the repr()
     * function on them.  For strings, this means they will typically
     * be enclosed in single quotes.  It is possible that they end up
     * enclosed in double quotes if the string itself contains a
     * single quote.  For strings which contain both single and double
     * quotes, the repr() will create a single quoted string with all
     * internal single quotes escaped with '\'.  Most other items used
     * in SST do not enclose the string in quotes, though any string
     * that contains a comma would need to be enclosed in quotes,
     * since the comma is the delimiter character used.  This is not
     * done automatically, so if you have something that generates a
     * commma in the string created by repr(), you may need to create
     * an array string manually.  Also, any string that starts with a
     * quote character, must end with the same quote character.
     *
     * Tokens are generated by splitting the string on commas that are
     * not within quotes (double or single).  All whitespace at the
     * beginning and end of a token is ignored (unless inside quotes).
     * Once the tokens are generated, any quoted string will have the
     * front and back quotes removed.  The '\' for any escaped quote
     * of the same type as the front and back is also removed.
     *
     * Examples:
     *
     * These will produce the same results:
     * [1, 2, 3, 4, 5]
     * ['1', '2', '3', '4', '5']
     *
     * Examples of strings using double and/or single quotes:
     * 'This is "a" test'  ->  This is "a" test
     * "This is 'a' test" -> This is 'a' test
     * 'This "is \'a\'" test'  -> This "is 'a'" test
     * 'This "is \"a\"" test'  -> This "is \"a\"" test
     *
     * @param k - Parameter name
     * @param vec - vector to append array items to
     */
    template <class T>
    void find_array(const key_type& k, std::vector<T>& vec) const
    {
        verifyParam(k);

        bool        found = false;
        std::string value = getString(k, found);
        if ( !found ) return;
        // If string starts with [ and ends with ], it is considered
        // an array.  Otherwise, it is considered a single
        // value.
        if ( value.front() != '[' || value.back() != ']' ) {
            vec.push_back(convert_value<T>(k, value));
            return;
        }

        value = value.substr(1, value.size() - 2);

        // Get the tokens for the array
        std::vector<std::string> tokens;
        getArrayTokens(value, tokens);

        // Convert each token into the proper type and put in output
        // vector
        for ( auto& val : tokens ) {
            vec.push_back(convert_value<T>(k, val));
        }
    }

    /** Checks to see if the value associated with the given key is
     * considered to be an array.  A value is considered to be an
     * array if it is enclosed in square brackets ([]).  No whitespace
     * before or after the brackets is allowed.
     *
     * @param k - Parameter name
     * @return true if value is an array as described above, false otherwise.
     */
    bool is_value_array(const key_type& k) const
    {
        bool        found = false;
        std::string value = getString(k, found);
        if ( !found ) return false;
        // String should start with [ and end with ]
        if ( (value.find("[") == std::string::npos) || (value.find("]") == std::string::npos) ) { return false; }
        return true;
    }

    /** Print all key/value parameter pairs to specified ostream */
    void print_all_params(std::ostream& os, const std::string& prefix = "") const;
    /** Print all key/value parameter pairs to specified ostream */
    void print_all_params(Output& out, const std::string& prefix = "") const;

    /**
     * Add a key/value pair into the param object.
     *
     * @param key key to add to the map
     *
     * @param value value to add to the map
     *
     * @param overwrite controls whether the key/value pair will
     * overwrite an existing pair in the set
     */
    void insert(const std::string& key, const std::string& value, bool overwrite = true);

    /**
     * Add contents of input Params object to current Params object.
     * This will also add any pointers to global param sets after the
     * existing pointers to global param sets in this object.
     *
     * @param params Params object that should added to current object
     */
    void insert(const Params& params);

    /**
       Get all the keys contained in the Params object.  This will
       give both local and global params.
     */
    std::set<std::string> getKeys() const;

    /**
     * Returns a new parameter object with parameters that match the
     * specified scoped prefix (scopes are separated with "."  The
     * keys will be stripped of the "scope." prefix.
     *
     * Function will search both local and global params, but all
     * params will be copied into the local space of the new Params
     * object.
     *
     * @param scope Scope to search (anything prefixed with "scope."
     * will be included in the return Params object
     *
     * @return New Params object with the found scoped params.
     */
    Params get_scoped_params(const std::string& scope) const;

    /** Returns a new parameter object with parameters that match
     * the specified prefix.
     */
    Params find_prefix_params(const std::string& prefix) const __attribute__((deprecated(
        "Params::find_prefix_params() is deprecated and will be removed in SST 12. Please use the new "
        "Params::get_scoped_params() function.  As of SST 12, only a \".\" will be allowed as a scoping delimiter.")));

    Params find_scoped_params(const std::string& scope, const char* delims = ".:") const __attribute__((deprecated(
        "Params::find_scoped_params() is deprecated and will be removed in SST 12. Please use the new "
        "Params::get_scoped_params() function.  As of SST 12, only a \".\" will be allowed as a scoping delimiter.")));

    /**
     * Search the container for a particular key.  This will search
     * both local and global params.
     *
     * @param k   Key to search for
     * @return    True if the params contains the key, false otherwise
     */
    bool contains(const key_type& k) const;

    /**
     * @param keys   Set of keys to consider valid to add to the stack
     *               of legal keys
     */
    void pushAllowedKeys(const KeySet_t& keys);

    /**
     * Removes the most recent set of keys considered allowed
     */
    void popAllowedKeys();

    /**
     * @param k   Key to check for validity
     * @return    True if the key is considered allowed
     */
    void verifyParam(const key_type& k) const;

    /**
     * Adds a global param set to be looked at in this Params object
     * if the key isn't found locally.  It will search the global sets
     * in the order they were inserted and return immediately after
     * finding the key in one of the sets.
     *
     * @param set set to add to the search list for this object
     */
    void addGlobalParamSet(const std::string& set);

    /**
     * Adds a key/value pair to the specified global set
     *
     * @param set global set to add the key/value pair to
     *
     * @param key key to add to the map
     *
     * @param value value to add to the map
     *
     * @param overwrite controls whether the key/value pair will
     * overwrite an existing pair in the set
     */
    static void
    insert_global(const std::string& set, const key_type& key, const key_type& value, bool overwrite = true);

    void serialize_order(SST::Core::Serialization::serializer& ser) override;
    ImplementSerializable(SST::Params)

private:
    std::map<uint32_t, std::string>               my_data;
    std::vector<std::map<uint32_t, std::string>*> data;
    std::vector<KeySet_t>                         allowedKeys;
    bool                                          verify_enabled;
    static bool                                   g_verify_enabled;

    static uint32_t getKey(const std::string& str);
    // static uint32_t getKey(const std::string& str);

    /**
     * Given a Parameter Key ID, return the Name of the matching parameter
     * @param id  Key ID to look up
     * @return    String name of the parameter
     */
    static const std::string& getParamName(uint32_t id);

    /* Friend main() because it broadcasts the maps */
    friend int ::main(int argc, char* argv[]);

    static std::map<std::string, uint32_t> keyMap;
    static std::vector<std::string>        keyMapReverse;
    static SST::Core::ThreadSafe::Spinlock keyLock;
    static SST::Core::ThreadSafe::Spinlock globalLock;
    static uint32_t                        nextKeyID;

    static std::map<std::string, std::map<uint32_t, std::string>> global_params;
};

#if 0
 class UnitAlgebra;

#define SST_PARAMS_DECLARE_TEMPLATE_SPECIALIZATION(type)                                          \
    template <>                                                                                   \
    type Params::find(const std::string& k, type default_value, bool& found) const;               \
    template <>                                                                                   \
    type Params::find(const std::string& k, const std::string& default_value, bool& found) const; \
    template <>                                                                                   \
    type Params::find(const std::string& k, type default_value) const;                            \
    template <>                                                                                   \
    type Params::find(const std::string& k, const std::string& default_value) const;              \
    template <>                                                                                   \
    type Params::find(const std::string& k) const;


 SST_PARAMS_DECLARE_TEMPLATE_SPECIALIZATION(int32_t)
 SST_PARAMS_DECLARE_TEMPLATE_SPECIALIZATION(uint32_t)
 SST_PARAMS_DECLARE_TEMPLATE_SPECIALIZATION(int64_t)
 SST_PARAMS_DECLARE_TEMPLATE_SPECIALIZATION(uint64_t)
 SST_PARAMS_DECLARE_TEMPLATE_SPECIALIZATION(bool)
 SST_PARAMS_DECLARE_TEMPLATE_SPECIALIZATION(float)
 SST_PARAMS_DECLARE_TEMPLATE_SPECIALIZATION(double)
 SST_PARAMS_DECLARE_TEMPLATE_SPECIALIZATION(UnitAlgebra)

 // std::string has to be special cased because of signature conflicts
 // SST_PARAMS_DECLARE_TEMPLATE_SPECIALIZATION(std::string)
 template<>
 std::string Params::find<std::string>(const std::string& k, const std::string& default_value, bool &found) const;
#endif

} // namespace SST

#endif // SST_CORE_PARAMS_H<|MERGE_RESOLUTION|>--- conflicted
+++ resolved
@@ -109,13 +109,8 @@
             return SST::Core::from_string<T>(val);
         }
         catch ( const std::invalid_argument& e ) {
-<<<<<<< HEAD
-            std::string msg = "Params::find(): No conversion for value: key = " + key + ", value =  " + val
-                              + ".  Original error: " + e.what();
-=======
             std::string msg = "Params::find(): No conversion for value: key = " + key + ", value =  " + val +
                               ".  Original error: " + e.what();
->>>>>>> 9b62f1e9
             std::invalid_argument t(msg);
             throw t;
         }
@@ -166,13 +161,8 @@
                 return SST::Core::from_string<T>(default_value);
             }
             catch ( const std::invalid_argument& e ) {
-<<<<<<< HEAD
-                std::string msg = "Params::find(): Invalid default value specified: key = " + k
-                                  + ", value =  " + default_value + ".  Original error: " + e.what();
-=======
                 std::string msg = "Params::find(): Invalid default value specified: key = " + k +
                                   ", value =  " + default_value + ".  Original error: " + e.what();
->>>>>>> 9b62f1e9
                 std::invalid_argument t(msg);
                 throw t;
             }
@@ -183,13 +173,8 @@
                 return SST::Core::from_string<T>(value);
             }
             catch ( const std::invalid_argument& e ) {
-<<<<<<< HEAD
-                std::string msg = "Params::find(): No conversion for value: key = " + k + ", value =  " + value
-                                  + ".  Original error: " + e.what();
-=======
                 std::string msg = "Params::find(): No conversion for value: key = " + k + ", value =  " + value +
                                   ".  Original error: " + e.what();
->>>>>>> 9b62f1e9
                 std::invalid_argument t(msg);
                 throw t;
             }
