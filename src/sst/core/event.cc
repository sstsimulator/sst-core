--- conflicted
+++ resolved
@@ -14,11 +14,7 @@
 #include "sst/core/event.h"
 
 #include "sst/core/link.h"
-<<<<<<< HEAD
-#include "sst/core/simulation_impl.h"
-=======
 #include "sst/core/simulation.h"
->>>>>>> 9b62f1e9
 
 namespace SST {
 
@@ -27,12 +23,8 @@
 
 Event::~Event() {}
 
-<<<<<<< HEAD
-void Event::execute(void)
-=======
 void
 Event::execute(void)
->>>>>>> 9b62f1e9
 {
 
     #ifdef EVENT_PROFILING
