// Copyright 2009-2021 NTESS. Under the terms
// of Contract DE-NA0003525 with NTESS, the U.S.
// Government retains certain rights in this software.
//
// Copyright (c) 2009-2021, NTESS
// All rights reserved.
//
// This file is part of the SST software package. For license
// information, see the LICENSE file in the top level directory of the
// distribution.

#ifndef SST_CORE_CLOCK_H
#define SST_CORE_CLOCK_H

#include "sst/core/action.h"
#include "sst/core/ssthandler.h"

#include <cinttypes>
#include <vector>

#define _CLE_DBG(fmt, args...) __DBG(DBG_CLOCK, Clock, fmt, ##args)

namespace SST {

class TimeConverter;

/**
 * A Clock class.
 *
 * Calls callback functions (handlers) on a specified period
 */
class Clock : public Action
{
public:
    /** Create a new clock with a specified period */
    Clock(TimeConverter* period, int priority = CLOCKPRIORITY);
    ~Clock();

<<<<<<< HEAD
    /** Functor classes for Clock handling */
    class HandlerBase
    {
    private:
        HandlerId_t handler_id;

    public:
        /** Function called when Handler is invoked */
        virtual bool operator()(Cycle_t) = 0;
        HandlerId_t  GetId() { return handler_id; };
        HandlerBase();
        virtual ~HandlerBase() {};
    };

    /** Event Handler class with user-data argument
     * @tparam classT Type of the Object
     * @tparam argT Type of the argument
=======
    /**
       Base handler for clock functions.
>>>>>>> 1d4e9e8a
     */
    using HandlerBase = SSTHandlerBase<bool, Cycle_t, true>;

    /**
       Used to create handlers for clock.  The callback function is
       expected to be in the form of:

         bool func(Cycle_t cycle)

       In which case, the class is created with:

         new Clock::Handler<classname>(this, &classname::function_name)

       Or, to add static data, the callback function is:

         bool func(Cycle_t cycle, dataT data)

       and the class is created with:

         new Clock::Handler<classname, dataT>(this, &classname::function_name, data)

       In both cases, the boolean that's returned indicates whether
       the handler should be removed from the list or not.  On return
       of true, the handler will be removed.  On return of false, the
       handler will be left in the clock list.
     */
    template <typename classT, typename dataT = void>
    using Handler = SSTHandler<bool, Cycle_t, true, classT, dataT>;

    /**
     * Activates this clock object, by inserting into the simulation's
     * timeVortex for future execution.
     */
    void schedule();

    /** Return the time of the next clock tick */
    Cycle_t getNextCycle();

    /** Add a handler to be called on this clock's tick */
    bool registerHandler(Clock::HandlerBase* handler);
    /** Remove a handler from the list of handlers to be called on the clock tick */
    bool unregisterHandler(Clock::HandlerBase* handler, bool& empty);

<<<<<<< HEAD

    void print(const std::string& header, Output& out) const override;
=======
    std::string toString() const override;
>>>>>>> 1d4e9e8a

private:
    /*     typedef std::list<Clock::HandlerBase*> HandlerMap_t; */
    typedef std::vector<Clock::HandlerBase*> StaticHandlerMap_t;

    Clock() {}

    void execute(void) override;

    Cycle_t            currentCycle;
    TimeConverter*     period;
    StaticHandlerMap_t staticHandlerMap;
    SimTime_t          next;
    bool               scheduled;

    NotSerializable(SST::Clock)
};

} // namespace SST

#endif // SST_CORE_CLOCK_H<|MERGE_RESOLUTION|>--- conflicted
+++ resolved
@@ -36,28 +36,8 @@
     Clock(TimeConverter* period, int priority = CLOCKPRIORITY);
     ~Clock();
 
-<<<<<<< HEAD
-    /** Functor classes for Clock handling */
-    class HandlerBase
-    {
-    private:
-        HandlerId_t handler_id;
-
-    public:
-        /** Function called when Handler is invoked */
-        virtual bool operator()(Cycle_t) = 0;
-        HandlerId_t  GetId() { return handler_id; };
-        HandlerBase();
-        virtual ~HandlerBase() {};
-    };
-
-    /** Event Handler class with user-data argument
-     * @tparam classT Type of the Object
-     * @tparam argT Type of the argument
-=======
     /**
        Base handler for clock functions.
->>>>>>> 1d4e9e8a
      */
     using HandlerBase = SSTHandlerBase<bool, Cycle_t, true>;
 
@@ -101,12 +81,7 @@
     /** Remove a handler from the list of handlers to be called on the clock tick */
     bool unregisterHandler(Clock::HandlerBase* handler, bool& empty);
 
-<<<<<<< HEAD
-
-    void print(const std::string& header, Output& out) const override;
-=======
     std::string toString() const override;
->>>>>>> 1d4e9e8a
 
 private:
     /*     typedef std::list<Clock::HandlerBase*> HandlerMap_t; */
