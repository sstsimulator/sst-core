--- conflicted
+++ resolved
@@ -460,13 +460,8 @@
         if ( str.back() != quote_char ) {
             // ERROR
             std::string msg = "Params::find_array(): Invalid formatting: If token begins with a double or single "
-<<<<<<< HEAD
-                              "quote, it must end with the same quote style: "
-                              + str;
-=======
                               "quote, it must end with the same quote style: " +
                               str;
->>>>>>> 9b62f1e9
             std::invalid_argument t(msg);
             throw t;
         }
