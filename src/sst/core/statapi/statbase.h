--- conflicted
+++ resolved
@@ -498,21 +498,12 @@
 #define SST_ELI_DECLARE_STATISTIC(cls, field, lib, name, version, desc, interface)                                   \
     static bool ELI_isLoaded()                                                                                       \
     {                                                                                                                \
-<<<<<<< HEAD
-        return SST::Statistics::Statistic<field>::template addDerivedInfo<cls>(lib, name)                            \
-               && SST::Statistics::Statistic<field>::template addDerivedBuilder<cls>(lib, name)                      \
-               && SST::Statistics::Statistic<field>::template addDerivedInfo<SST::Statistics::NullStatistic<field>>( \
-                   lib, name)                                                                                        \
-               && SST::Statistics::Statistic<field>::template addDerivedBuilder<                                     \
-                   SST::Statistics::NullStatistic<field>>(lib, name);                                                \
-=======
         return SST::Statistics::Statistic<field>::template addDerivedInfo<cls>(lib, name) &&                         \
                SST::Statistics::Statistic<field>::template addDerivedBuilder<cls>(lib, name) &&                      \
                SST::Statistics::Statistic<field>::template addDerivedInfo<SST::Statistics::NullStatistic<field>>(    \
                    lib, name) &&                                                                                     \
                SST::Statistics::Statistic<field>::template addDerivedBuilder<SST::Statistics::NullStatistic<field>>( \
                    lib, name);                                                                                       \
->>>>>>> 9b62f1e9
     }                                                                                                                \
     SST_ELI_DEFAULT_INFO(lib, name, ELI_FORWARD_AS_ONE(version), desc)                                               \
     SST_ELI_INTERFACE_INFO(interface)                                                                                \
@@ -520,35 +511,6 @@
     static const char* ELI_fieldShortName() { return #field; }
 
 #ifdef __INTEL_COMPILER
-<<<<<<< HEAD
-#define SST_ELI_INSTANTIATE_STATISTIC(cls, field)                                                     \
-    bool force_instantiate_##cls##_##field                                                            \
-        = SST::ELI::InstantiateBuilderInfo<SST::Statistics::Statistic<field>, cls<field>>::isLoaded() \
-          && SST::ELI::InstantiateBuilder<SST::Statistics::Statistic<field>, cls<field>>::isLoaded()  \
-          && SST::ELI::InstantiateBuilderInfo<                                                        \
-              SST::Statistics::Statistic<field>, SST::Statistics::NullStatistic<field>>::isLoaded()   \
-          && SST::ELI::InstantiateBuilder<                                                            \
-              SST::Statistics::Statistic<field>, SST::Statistics::NullStatistic<field>>::isLoaded();
-#else
-#define SST_ELI_INSTANTIATE_STATISTIC(cls, field)                                                             \
-    struct cls##_##field##_##shortName : public cls<field>                                                    \
-    {                                                                                                         \
-        cls##_##field##_##shortName(                                                                          \
-            SST::BaseComponent* bc, const std::string& sn, const std::string& si, SST::Params& p) :           \
-            cls<field>(bc, sn, si, p)                                                                         \
-        {}                                                                                                    \
-        static bool ELI_isLoaded()                                                                            \
-        {                                                                                                     \
-            return SST::ELI::InstantiateBuilderInfo<                                                          \
-                       SST::Statistics::Statistic<field>, cls##_##field##_##shortName>::isLoaded()            \
-                   && SST::ELI::InstantiateBuilder<                                                           \
-                       SST::Statistics::Statistic<field>, cls##_##field##_##shortName>::isLoaded()            \
-                   && SST::ELI::InstantiateBuilderInfo<                                                       \
-                       SST::Statistics::Statistic<field>, SST::Statistics::NullStatistic<field>>::isLoaded()  \
-                   && SST::ELI::InstantiateBuilder<                                                           \
-                       SST::Statistics::Statistic<field>, SST::Statistics::NullStatistic<field>>::isLoaded(); \
-        }                                                                                                     \
-=======
 #define SST_ELI_INSTANTIATE_STATISTIC(cls, field)                                                      \
     bool force_instantiate_##cls##_##field =                                                           \
         SST::ELI::InstantiateBuilderInfo<SST::Statistics::Statistic<field>, cls<field>>::isLoaded() && \
@@ -576,7 +538,6 @@
                    SST::ELI::InstantiateBuilder<                                                                \
                        SST::Statistics::Statistic<field>, SST::Statistics::NullStatistic<field>>::isLoaded();   \
         }                                                                                                       \
->>>>>>> 9b62f1e9
     };
 #endif
 
@@ -597,35 +558,6 @@
 #define STAT_TUPLE(...)           std::tuple<__VA_ARGS__>
 
 #ifdef __INTEL_COMPILER
-<<<<<<< HEAD
-#define MAKE_MULTI_STATISTIC(cls, name, tuple, ...)                                                         \
-    bool force_instantiate_stat_name                                                                        \
-        = SST::ELI::InstantiateBuilderInfo<SST::Statistics::Statistic<tuple>, cls<__VA_ARGS__>>::isLoaded() \
-          && SST::ELI::InstantiateBuilder<SST::Statistics::Statistic<tuple>, cls<__VA_ARGS__>>::isLoaded()  \
-          && SST::ELI::InstantiateBuilderInfo<                                                              \
-              SST::Statistics::Statistic<tuple>, SST::Statistics::NullStatistic<tuple>>::isLoaded()         \
-          && SST::ELI::InstantiateBuilder<                                                                  \
-              SST::Statistics::Statistic<tuple>, SST::Statistics::NullStatistic<tuple>>::isLoaded();        \
-    }                                                                                                       \
-    }                                                                                                       \
-    ;
-#else
-#define MAKE_MULTI_STATISTIC(cls, name, tuple, ...)                                                           \
-    struct name : public cls<__VA_ARGS__>                                                                     \
-    {                                                                                                         \
-        name(SST::BaseComponent* bc, const std::string& sn, const std::string& si, SST::Params& p) :          \
-            cls<__VA_ARGS__>(bc, sn, si, p)                                                                   \
-        {}                                                                                                    \
-        bool ELI_isLoaded() const                                                                             \
-        {                                                                                                     \
-            return SST::ELI::InstantiateBuilderInfo<SST::Statistics::Statistic<tuple>, name>::isLoaded()      \
-                   && SST::ELI::InstantiateBuilder<SST::Statistics::Statistic<tuple>, name>::isLoaded()       \
-                   && SST::ELI::InstantiateBuilderInfo<                                                       \
-                       SST::Statistics::Statistic<tuple>, SST::Statistics::NullStatistic<tuple>>::isLoaded()  \
-                   && SST::ELI::InstantiateBuilder<                                                           \
-                       SST::Statistics::Statistic<tuple>, SST::Statistics::NullStatistic<tuple>>::isLoaded(); \
-        }                                                                                                     \
-=======
 #define MAKE_MULTI_STATISTIC(cls, name, tuple, ...)                                                          \
     bool force_instantiate_stat_name =                                                                       \
         SST::ELI::InstantiateBuilderInfo<SST::Statistics::Statistic<tuple>, cls<__VA_ARGS__>>::isLoaded() && \
@@ -653,7 +585,6 @@
                    SST::ELI::InstantiateBuilder<                                                                \
                        SST::Statistics::Statistic<tuple>, SST::Statistics::NullStatistic<tuple>>::isLoaded();   \
         }                                                                                                       \
->>>>>>> 9b62f1e9
     };
 #endif
 
