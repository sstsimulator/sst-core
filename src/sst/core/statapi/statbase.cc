// Copyright 2009-2021 NTESS. Under the terms
// of Contract DE-NA0003525 with NTESS, the U.S.
// Government retains certain rights in this software.
//
// Copyright (c) 2009-2021, NTESS
// All rights reserved.
//
// This file is part of the SST software package. For license
// information, see the LICENSE file in the top level directory of the
// distribution.

#include "sst_config.h"

#include "sst/core/statapi/statbase.h"

#include "sst/core/baseComponent.h"
#include "sst/core/simulation_impl.h"
#include "sst/core/statapi/stataccumulator.h"
#include "sst/core/statapi/stathistogram.h"
#include "sst/core/statapi/statnull.h"
#include "sst/core/statapi/statoutputconsole.h"
#include "sst/core/statapi/statoutputcsv.h"
#include "sst/core/statapi/statoutputjson.h"
#include "sst/core/statapi/statoutputtxt.h"
#include "sst/core/statapi/statuniquecount.h"

namespace SST {
namespace Statistics {

StatisticBase::StatisticBase(
    BaseComponent* comp, const std::string& statName, const std::string& statSubId, Params& statParams)
{
    m_statName   = statName;
    m_statSubId  = statSubId;
    m_component  = comp;
    m_statParams = statParams;

    initializeProperties();

    m_resetCountOnOutput = statParams.find<bool>("resetOnRead", false);
    m_clearDataOnOutput  = statParams.find<bool>("resetOnRead", false);
}

const std::vector<ElementInfoParam>&
StatisticBase::ELI_getParams()
{
    static std::vector<ElementInfoParam> empty;
    return empty;
}

const std::string&
StatisticBase::getCompName() const
{
    return m_component->getName();
}

void
Statistic<void>::outputStatisticFields(StatisticFieldsOutput* UNUSED(statOutput), bool UNUSED(EndOfSimFlag))
{
    Simulation_impl::getSimulation()->getSimulationOutput().fatal(
        CALL_INFO, 1, "void statistic %s, type %s for component %s does not support outputing fields",
        getStatTypeName().c_str(), getFullStatName().c_str(), getComponent()->getName().c_str());
}

void
Statistic<void>::registerOutputFields(StatisticFieldsOutput* UNUSED(statOutput))
{
    Simulation_impl::getSimulation()->getSimulationOutput().fatal(
        CALL_INFO, 1, "void statistic %s, type %s for component %s does not support outputing fields",
        getStatTypeName().c_str(), getFullStatName().c_str(), getComponent()->getName().c_str());
}

void
StatisticBase::incrementCollectionCount(uint64_t increment)
{
    m_currentCollectionCount += increment;
    checkEventForOutput();
}

void
StatisticBase::setCollectionCount(uint64_t newCount)
{
    m_currentCollectionCount = newCount;
    checkEventForOutput();
}

void
StatisticBase::resetCollectionCount()
{
    m_currentCollectionCount = 0;
}

void
StatisticBase::setCollectionCountLimit(uint64_t newLimit)
{
    m_collectionCountLimit = newLimit;
    checkEventForOutput();
}

std::string
StatisticBase::buildStatisticFullName(const char* compName, const char* statName, const char* statSubId)
{
    return buildStatisticFullName(std::string(compName), std::string(statName), std::string(statSubId));
}

std::string
StatisticBase::buildStatisticFullName(
    const std::string& compName, const std::string& statName, const std::string& statSubId)
{
    std::string statFullNameRtn;

    statFullNameRtn = compName + ".";
    statFullNameRtn += statName;
    if ( statSubId != "" ) {
        statFullNameRtn += ".";
        statFullNameRtn += statSubId;
    }
    return statFullNameRtn;
}

void
StatisticBase::initializeProperties()
{
    m_statFullName             = buildStatisticFullName(getCompName(), m_statName, m_statSubId);
    m_registeredCollectionMode = STAT_MODE_UNDEFINED;
    m_statEnabled              = true;
    m_outputEnabled            = true;
    m_currentCollectionCount   = 0;
    m_collectionCountLimit     = 100;
    m_resetCountOnOutput       = false;
    m_clearDataOnOutput        = false;
    m_outputAtEndOfSim         = true;
    m_outputDelayed            = false;
    m_collectionDelayed        = false;
    m_savedStatEnabled         = true;
    m_savedOutputEnabled       = true;
    m_outputDelayedHandler     = new OneShot::Handler<StatisticBase>(this, &StatisticBase::delayOutputExpiredHandler);
<<<<<<< HEAD
    m_collectionDelayedHandler
        = new OneShot::Handler<StatisticBase>(this, &StatisticBase::delayCollectionExpiredHandler);
=======
    m_collectionDelayedHandler =
        new OneShot::Handler<StatisticBase>(this, &StatisticBase::delayCollectionExpiredHandler);
>>>>>>> 9b62f1e9
}

void
StatisticBase::checkEventForOutput()
{
<<<<<<< HEAD
    if ( (m_registeredCollectionMode == STAT_MODE_COUNT) && (m_currentCollectionCount >= m_collectionCountLimit)
         && (1 <= m_collectionCountLimit) ) {
=======
    if ( (m_registeredCollectionMode == STAT_MODE_COUNT) && (m_currentCollectionCount >= m_collectionCountLimit) &&
         (1 <= m_collectionCountLimit) ) {
>>>>>>> 9b62f1e9
        // Dont output if CountLimit is zero
        StatisticProcessingEngine::getInstance()->performStatisticOutput(this);
    }
}

bool
StatisticBase::operator==(StatisticBase& checkStat)
{
    return (getFullStatName() == checkStat.getFullStatName());
}

void
StatisticBase::delayOutput(const char* delayTime)
{
    // Make sure only a single output delay is active
    if ( false == m_outputDelayed ) {

        // Save the Stat Output Enable setting and then disable the output
        m_savedOutputEnabled = m_outputEnabled;
        m_outputEnabled      = false;
        m_outputDelayed      = true;

        Simulation_impl::getSimulation()->registerOneShot(delayTime, m_outputDelayedHandler, STATISTICCLOCKPRIORITY);
    }
}

void
StatisticBase::delayCollection(const char* delayTime)
{
    // Make sure only a single collection delay is active
    if ( false == m_collectionDelayed ) {

        // Save the Stat Enable setting and then disable the Stat for collection
        m_savedStatEnabled  = m_statEnabled;
        m_statEnabled       = false;
        m_collectionDelayed = true;

        Simulation_impl::getSimulation()->registerOneShot(
            delayTime, m_collectionDelayedHandler, STATISTICCLOCKPRIORITY);
    }
}

void
StatisticBase::delayOutputExpiredHandler()
{
    // Restore the Output Enable to its stored value
    m_outputEnabled = m_savedOutputEnabled;
    m_outputDelayed = false;
}

void
StatisticBase::delayCollectionExpiredHandler()
{
    // Restore the Statistic Enable to its stored value
    m_statEnabled       = m_savedStatEnabled;
    m_collectionDelayed = false;
}

SST_ELI_INSTANTIATE_STATISTIC(AccumulatorStatistic, int32_t);
SST_ELI_INSTANTIATE_STATISTIC(AccumulatorStatistic, uint32_t);
SST_ELI_INSTANTIATE_STATISTIC(AccumulatorStatistic, int64_t);
SST_ELI_INSTANTIATE_STATISTIC(AccumulatorStatistic, uint64_t);
SST_ELI_INSTANTIATE_STATISTIC(AccumulatorStatistic, float);
SST_ELI_INSTANTIATE_STATISTIC(AccumulatorStatistic, double);

SST_ELI_INSTANTIATE_STATISTIC(HistogramStatistic, int32_t);
SST_ELI_INSTANTIATE_STATISTIC(HistogramStatistic, uint32_t);
SST_ELI_INSTANTIATE_STATISTIC(HistogramStatistic, int64_t);
SST_ELI_INSTANTIATE_STATISTIC(HistogramStatistic, uint64_t);
SST_ELI_INSTANTIATE_STATISTIC(HistogramStatistic, float);
SST_ELI_INSTANTIATE_STATISTIC(HistogramStatistic, double);

SST_ELI_INSTANTIATE_STATISTIC(UniqueCountStatistic, int32_t);
SST_ELI_INSTANTIATE_STATISTIC(UniqueCountStatistic, uint32_t);
SST_ELI_INSTANTIATE_STATISTIC(UniqueCountStatistic, int64_t);
SST_ELI_INSTANTIATE_STATISTIC(UniqueCountStatistic, uint64_t);
SST_ELI_INSTANTIATE_STATISTIC(UniqueCountStatistic, float);
SST_ELI_INSTANTIATE_STATISTIC(UniqueCountStatistic, double);

} // namespace Statistics
} // namespace SST<|MERGE_RESOLUTION|>--- conflicted
+++ resolved
@@ -135,25 +135,15 @@
     m_savedStatEnabled         = true;
     m_savedOutputEnabled       = true;
     m_outputDelayedHandler     = new OneShot::Handler<StatisticBase>(this, &StatisticBase::delayOutputExpiredHandler);
-<<<<<<< HEAD
-    m_collectionDelayedHandler
-        = new OneShot::Handler<StatisticBase>(this, &StatisticBase::delayCollectionExpiredHandler);
-=======
     m_collectionDelayedHandler =
         new OneShot::Handler<StatisticBase>(this, &StatisticBase::delayCollectionExpiredHandler);
->>>>>>> 9b62f1e9
 }
 
 void
 StatisticBase::checkEventForOutput()
 {
-<<<<<<< HEAD
-    if ( (m_registeredCollectionMode == STAT_MODE_COUNT) && (m_currentCollectionCount >= m_collectionCountLimit)
-         && (1 <= m_collectionCountLimit) ) {
-=======
     if ( (m_registeredCollectionMode == STAT_MODE_COUNT) && (m_currentCollectionCount >= m_collectionCountLimit) &&
          (1 <= m_collectionCountLimit) ) {
->>>>>>> 9b62f1e9
         // Dont output if CountLimit is zero
         StatisticProcessingEngine::getInstance()->performStatisticOutput(this);
     }
