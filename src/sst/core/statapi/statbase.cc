// Copyright 2009-2025 NTESS. Under the terms
// of Contract DE-NA0003525 with NTESS, the U.S.
// Government retains certain rights in this software.
//
// Copyright (c) 2009-2025, NTESS
// All rights reserved.
//
// This file is part of the SST software package. For license
// information, see the LICENSE file in the top level directory of the
// distribution.

#include "sst_config.h"

#include "sst/core/statapi/statbase.h"

#include "sst/core/baseComponent.h"
#include "sst/core/simulation_impl.h"
#include "sst/core/statapi/stataccumulator.h"
#include "sst/core/statapi/stathistogram.h"
#include "sst/core/statapi/statnull.h"
#include "sst/core/statapi/statoutputcsv.h"
#include "sst/core/statapi/statoutputjson.h"
#include "sst/core/statapi/statoutputtxt.h"
#include "sst/core/statapi/statuniquecount.h"

<<<<<<< HEAD
#include "statbase.h"

namespace SST {

namespace Stat {
namespace pvt {
=======
namespace SST::Stat::pvt {
>>>>>>> e1659768

void
registerStatWithEngineOnRestart(SST::Statistics::StatisticBase* s)
{
    Simulation_impl::getSimulation()->getStatisticsProcessingEngine()->registerStatisticWithEngine(s);
}

} // namespace SST::Stat::pvt

<<<<<<< HEAD
StatisticBase::StatisticInfo StatisticBase::null_info_;
=======
namespace SST::Statistics {
>>>>>>> e1659768

StatisticBase::StatisticBase(
    BaseComponent* comp, const std::string& stat_name, const std::string& stat_sub_id, Params& stat_params,
    bool null_stat = false)
{
    component_ = comp;

    if ( null_stat ) {
        info_ = &null_info_;
        return;
    }

    /* Remaining initialization is only for non-null statistics */
    info_                  = new StatisticInfo();
    info_->stat_name_      = stat_name;
    info_->stat_sub_id_    = stat_sub_id;
    info_->stat_full_name_ = buildStatisticFullName(getCompName(), info_->stat_name_, info_->stat_sub_id_);

    /* Parameter: startat */
    try {
        UnitAlgebra startat = stat_params.find<UnitAlgebra>("startat", "0ns");
        if ( !startat.hasUnits("s") ) {
            Simulation_impl::getSimulation()->getSimulationOutput().fatal(
                CALL_INFO, 1, "ERROR: Statistic %s - param 'startat' = '%s'; must be in units of seconds; exiting...\n",
                getFullStatName().c_str(), startat.toStringBestSI().c_str());
        }
        info_->start_at_time_ = startat;
    }
    catch ( UnitAlgebra::UnitAlgebraException& exc ) {
        Simulation_impl::getSimulation()->getSimulationOutput().fatal(
            CALL_INFO, 1, "ERROR: Statistic %s - param 'startat' = '%s'; Exception occured. %s\n",
            getFullStatName().c_str(), stat_params.find<std::string>("startat", "0ns").c_str(), exc.what());
    }

    /* Parameter: stopat */
    try {
        UnitAlgebra stopat = stat_params.find<UnitAlgebra>("stopat", "0ns");
        if ( !stopat.hasUnits("s") ) {
            Simulation_impl::getSimulation()->getSimulationOutput().fatal(
                CALL_INFO, 1, "ERROR: Statistic %s - param 'stopat' = '%s'; must be in units of seconds; exiting...\n",
                getFullStatName().c_str(), stopat.toStringBestSI().c_str());
        }
        info_->stop_at_time_ = stopat;
    }
    catch ( UnitAlgebra::UnitAlgebraException& exc ) {
        Simulation_impl::getSimulation()->getSimulationOutput().fatal(
            CALL_INFO, 1, "ERROR: Statistic %s - param 'stopat' = '%s'; Exception occured. %s\n",
            getFullStatName().c_str(), stat_params.find<std::string>("stopat", "0ns").c_str(), exc.what());
    }

    /* Parameter: rate */
    try {
        UnitAlgebra rate        = stat_params.find<UnitAlgebra>("rate", "0ns");
        // units are error checked by BaseComponent::configureCollectionMode
        info_->collection_rate_ = rate;
    }
    catch ( UnitAlgebra::UnitAlgebraException& exc ) {
        Simulation_impl::getSimulation()->getSimulationOutput().fatal(
            CALL_INFO, 1, "ERROR: Statistic %s - param 'rate' = '%s'; Exception occured. %s\n",
            getFullStatName().c_str(), stat_params.find<std::string>("rate", "0ns").c_str(), exc.what());
    }

    /* Parameter: resetOnOutput */
    info_->clear_data_on_output_ = stat_params.find<bool>("resetOnOutput", false);
}

const std::vector<ElementInfoParam>&
StatisticBase::ELI_getParams()
{
    static std::vector<ElementInfoParam> empty;
    return empty;
}

const std::string&
StatisticBase::getCompName() const
{
    return component_->getName();
}

void
Statistic<void>::outputStatisticFields(StatisticFieldsOutput* UNUSED(stat_output), bool UNUSED(end_of_sim_flag))
{
    Simulation_impl::getSimulation()->getSimulationOutput().fatal(
        CALL_INFO, 1, "void statistic %s, type %s for component %s does not support outputing fields",
        getStatTypeName().c_str(), getFullStatName().c_str(), getComponent()->getName().c_str());
}

void
Statistic<void>::registerOutputFields(StatisticFieldsOutput* UNUSED(stat_output))
{
    Simulation_impl::getSimulation()->getSimulationOutput().fatal(
        CALL_INFO, 1, "void statistic %s, type %s for component %s does not support outputing fields",
        getStatTypeName().c_str(), getFullStatName().c_str(), getComponent()->getName().c_str());
}

void
StatisticBase::incrementCollectionCount(uint64_t increment)
{
    info_->current_collection_count_ += increment;
    info_->output_collection_count_ += increment;
    checkEventForOutput();
}

void
StatisticBase::setCollectionCount(uint64_t new_count)
{
    info_->current_collection_count_ = new_count;
    info_->output_collection_count_  = new_count;
    checkEventForOutput();
}

void
StatisticBase::resetCollectionCount()
{
    info_->output_collection_count_ = 0;
}

void
StatisticBase::setCollectionCountLimit(uint64_t new_limit)
{
    info_->collection_count_limit_ = new_limit;
    checkEventForOutput();
}

std::string
StatisticBase::buildStatisticFullName(const char* comp_name, const char* stat_name, const char* stat_sub_id)
{
    return buildStatisticFullName(std::string(comp_name), std::string(stat_name), std::string(stat_sub_id));
}

std::string
StatisticBase::buildStatisticFullName(
    const std::string& comp_name, const std::string& stat_name, const std::string& stat_sub_id)
{
    std::string stat_full_name_rtn;

    stat_full_name_rtn = comp_name + ".";
    stat_full_name_rtn += stat_name;
    if ( stat_sub_id != "" ) {
        stat_full_name_rtn += ".";
        stat_full_name_rtn += stat_sub_id;
    }
    return stat_full_name_rtn;
}

void
StatisticBase::checkEventForOutput()
{
    if ( (info_->registered_collection_mode_ == STAT_MODE_COUNT) &&
         (info_->output_collection_count_ >= info_->collection_count_limit_) &&
         (1 <= info_->collection_count_limit_) ) {
        // Dont output if CountLimit is zero
        component_->getStatEngine()->performStatisticOutput(this);
    }
}

bool
StatisticBase::operator==(StatisticBase& check_stat)
{
    return (getFullStatName() == check_stat.getFullStatName());
}

// GV_TODO: Potentially remove this. It doesn't work as intended and delays should be user-set, not component-set
void
StatisticBase::delayOutput(const char* delay_time)
{
    // Make sure only a single output delay is active
    if ( false == info_->output_delayed_ ) {

        // Save the Stat Output Enable setting and then disable the output
        info_->saved_output_enabled_ = info_->output_enabled_;
        info_->output_enabled_       = false;
        info_->output_delayed_       = true;

        Simulation_impl::getSimulation()->registerOneShot(
            delay_time, new OneShot::Handler<StatisticBase>(this, &StatisticBase::delayOutputExpiredHandler),
            STATISTICCLOCKPRIORITY);
    }
}

// GV_TODO: Potentially remove this. It doesn't work as intended and delays should be user-set, not component-set
void
StatisticBase::delayCollection(const char* delay_time)
{
    // Make sure only a single collection delay is active
    if ( false == info_->collection_delayed_ ) {

        // Save the Stat Enable setting and then disable the Stat for collection
        info_->saved_stat_enabled_ = info_->stat_enabled_;
        info_->stat_enabled_       = false;
        info_->collection_delayed_ = true;

        Simulation_impl::getSimulation()->registerOneShot(
            delay_time, new OneShot::Handler<StatisticBase>(this, &StatisticBase::delayCollectionExpiredHandler),
            STATISTICCLOCKPRIORITY);
    }
}

void
StatisticBase::delayOutputExpiredHandler()
{
    // Restore the Output Enable to its stored value
    info_->output_enabled_ = info_->saved_output_enabled_;
    info_->output_delayed_ = false;
}

void
StatisticBase::delayCollectionExpiredHandler()
{
    // Restore the Statistic Enable to its stored value
    info_->stat_enabled_       = info_->saved_stat_enabled_;
    info_->collection_delayed_ = false;
}

void
StatisticBase::serialize_order(SST::Core::Serialization::serializer& ser)
{
    /* Only serialize info if stat is non-null */
    if ( !isNullStatistic() ) { ser& info_; }

    /* Store/restore data type */
    if ( ser.mode() != SST::Core::Serialization::serializer::UNPACK ) {
        std::string name(StatisticFieldInfo::getFieldTypeShortName(stat_data_type_));
        ser&        name;
    }
    else {
        std::string name;
        ser&        name;
        stat_data_type_ = StatisticFieldTypeBase::getField(name.c_str());
    }
}

StatisticBase::StatisticInfo::StatisticInfo()
{
    stat_name_      = "";
    stat_sub_id_    = "";
    stat_type_name_ = "";
    stat_full_name_ = "";
    stat_enabled_   = true;

    group_ = nullptr;

    output_enabled_        = true;
    reset_count_on_output_ = false;
    clear_data_on_output_  = false;
    output_at_end_of_sim_  = true;
    output_delayed_        = false;
    collection_delayed_    = false;
    saved_stat_enabled_    = true;
    saved_output_enabled_  = true;

    start_at_time_   = UnitAlgebra("0ns");
    stop_at_time_    = UnitAlgebra("0ns");
    collection_rate_ = UnitAlgebra("0ns");

    current_collection_count_   = 0;
    output_collection_count_    = 0;
    collection_count_limit_     = 0;
    registered_collection_mode_ = STAT_MODE_UNDEFINED;
}

void
StatisticBase::StatisticInfo::serialize_order(SST::Core::Serialization::serializer& ser)
{
    // stat_name_ serialized by StatisticBase
    // stat_sub_id_ serialized by StatisticBase
    // group_ recreated on restart
    ser& stat_type_name_;
    ser& stat_full_name_;
    ser& current_collection_count_;
    ser& output_collection_count_;
    ser& collection_count_limit_;
    ser& registered_collection_mode_;
    ser& start_at_time_;
    ser& stop_at_time_;
    ser& collection_rate_;
    ser& stat_enabled_;
    ser& output_enabled_;
    ser& reset_count_on_output_;
    ser& clear_data_on_output_;
    ser& output_at_end_of_sim_;
    ser& output_delayed_;
    ser& saved_stat_enabled_;
    ser& saved_output_enabled_;
}

SST_ELI_INSTANTIATE_STATISTIC(AccumulatorStatistic, int32_t);
SST_ELI_INSTANTIATE_STATISTIC(AccumulatorStatistic, uint32_t);
SST_ELI_INSTANTIATE_STATISTIC(AccumulatorStatistic, int64_t);
SST_ELI_INSTANTIATE_STATISTIC(AccumulatorStatistic, uint64_t);
SST_ELI_INSTANTIATE_STATISTIC(AccumulatorStatistic, float);
SST_ELI_INSTANTIATE_STATISTIC(AccumulatorStatistic, double);

SST_ELI_INSTANTIATE_STATISTIC(HistogramStatistic, int32_t);
SST_ELI_INSTANTIATE_STATISTIC(HistogramStatistic, uint32_t);
SST_ELI_INSTANTIATE_STATISTIC(HistogramStatistic, int64_t);
SST_ELI_INSTANTIATE_STATISTIC(HistogramStatistic, uint64_t);
SST_ELI_INSTANTIATE_STATISTIC(HistogramStatistic, float);
SST_ELI_INSTANTIATE_STATISTIC(HistogramStatistic, double);

SST_ELI_INSTANTIATE_STATISTIC(UniqueCountStatistic, int32_t);
SST_ELI_INSTANTIATE_STATISTIC(UniqueCountStatistic, uint32_t);
SST_ELI_INSTANTIATE_STATISTIC(UniqueCountStatistic, int64_t);
SST_ELI_INSTANTIATE_STATISTIC(UniqueCountStatistic, uint64_t);
SST_ELI_INSTANTIATE_STATISTIC(UniqueCountStatistic, float);
SST_ELI_INSTANTIATE_STATISTIC(UniqueCountStatistic, double);

} // namespace SST::Statistics<|MERGE_RESOLUTION|>--- conflicted
+++ resolved
@@ -23,16 +23,7 @@
 #include "sst/core/statapi/statoutputtxt.h"
 #include "sst/core/statapi/statuniquecount.h"
 
-<<<<<<< HEAD
-#include "statbase.h"
-
-namespace SST {
-
-namespace Stat {
-namespace pvt {
-=======
 namespace SST::Stat::pvt {
->>>>>>> e1659768
 
 void
 registerStatWithEngineOnRestart(SST::Statistics::StatisticBase* s)
@@ -42,11 +33,9 @@
 
 } // namespace SST::Stat::pvt
 
-<<<<<<< HEAD
+namespace SST::Statistics {
+
 StatisticBase::StatisticInfo StatisticBase::null_info_;
-=======
-namespace SST::Statistics {
->>>>>>> e1659768
 
 StatisticBase::StatisticBase(
     BaseComponent* comp, const std::string& stat_name, const std::string& stat_sub_id, Params& stat_params,
