// Copyright 2009-2021 NTESS. Under the terms
// of Contract DE-NA0003525 with NTESS, the U.S.
// Government retains certain rights in this software.
//
// Copyright (c) 2009-2021, NTESS
// All rights reserved.
//
// This file is part of the SST software package. For license
// information, see the LICENSE file in the top level directory of the
// distribution.

#include "sst_config.h"

#include "sst/core/statapi/statoutputhdf5.h"

#include "sst/core/baseComponent.h"
#include "sst/core/simulation.h"
#include "sst/core/statapi/statgroup.h"
#include "sst/core/stringize.h"
#include "sst/core/warnmacros.h"

#include <algorithm>

namespace SST {
namespace Statistics {

StatisticOutputHDF5::StatisticOutputHDF5(Params& outputParameters) :
    StatisticFieldsOutput(outputParameters),
    m_hFile(nullptr),
    m_currentDataSet(nullptr)
{
    // Announce this output object's name
    Output& out = Simulation::getSimulationOutput();
    out.verbose(CALL_INFO, 1, 0, " : StatisticOutputHDF5 enabled...\n");
    setStatisticOutputName("StatisticOutputHDF5");
}

bool
StatisticOutputHDF5::checkOutputParameters()
{
    bool foundKey;

    // Review the output parameters and make sure they are correct, and
    // also setup internal variables

    // Look for Help Param
    getOutputParameters().find<std::string>("help", "1", foundKey);
    if ( true == foundKey ) { return false; }

    // Get the parameters
    std::string m_filePath = getOutputParameters().find<std::string>("filepath", "./StatisticOutput.h5");

    if ( 0 == m_filePath.length() ) {
        // Filepath is zero length
        return false;
    }

    H5::Exception::dontPrint();

    m_hFile = new H5::H5File(m_filePath, H5F_ACC_TRUNC);

    return true;
}

void
StatisticOutputHDF5::printUsage()
{
    // Display how to use this output object
    Output out("", 0, 0, Output::STDOUT);
    out.output(" : Usage - Sends all statistic output to a HDF5 File.\n");
    out.output(" : Parameters:\n");
    out.output(" : help = Force Statistic Output to display usage\n");
    out.output(" : filepath = <Path to .h5 file> - Default is ./StatisticOutput.h5\n");
}

void
StatisticOutputHDF5::startRegisterFields(StatisticBase* stat)
{
    StatisticFieldsOutput::startRegisterFields(stat);
    if ( m_currentDataSet != nullptr ) { m_currentDataSet->setCurrentStatistic(stat); }
    else {
        m_currentDataSet = initStatistic(stat);
    }
}

void
StatisticOutputHDF5::implRegisteredField(fieldHandle_t fieldHandle)
{
    StatisticFieldInfo* fi = getRegisteredField(fieldHandle);
    m_currentDataSet->registerField(fi);
}

void
StatisticOutputHDF5::stopRegisterFields()
{
    StatisticFieldsOutput::stopRegisterFields();
    m_currentDataSet->finalizeCurrentStatistic();
    if ( !m_currentDataSet->isGroup() ) m_currentDataSet = nullptr;
}

void
StatisticOutputHDF5::startRegisterGroup(StatisticGroup* group)
{
    StatisticFieldsOutput::startRegisterGroup(group);
    m_statGroups.emplace(
        std::piecewise_construct, std::forward_as_tuple(group->name), std::forward_as_tuple(group, m_hFile));
    m_currentDataSet = &m_statGroups.at(group->name);
    m_currentDataSet->beginGroupRegistration(group);
}

void
StatisticOutputHDF5::stopRegisterGroup()
{
    StatisticFieldsOutput::stopRegisterGroup();
    m_currentDataSet->finalizeGroupRegistration();
    m_currentDataSet = nullptr;
}

void
StatisticOutputHDF5::startOfSimulation()
{}

void
StatisticOutputHDF5::endOfSimulation()
{
    for ( auto i : m_statistics ) {
        delete i.second;
    }
    delete m_hFile;
}

void
StatisticOutputHDF5::implStartOutputEntries(StatisticBase* statistic)
{
    if ( m_currentDataSet == nullptr ) m_currentDataSet = getStatisticInfo(statistic);
    m_currentDataSet->startNewEntry(statistic);
}

void
StatisticOutputHDF5::implStopOutputEntries()
{
    m_currentDataSet->finishEntry();
    if ( !m_currentDataSet->isGroup() ) m_currentDataSet = nullptr;
}

void
StatisticOutputHDF5::startOutputGroup(StatisticGroup* group)
{
    StatisticFieldsOutput::startOutputGroup(group);
    m_currentDataSet = &m_statGroups.at(group->name);
    m_currentDataSet->startNewGroupEntry();
}

void
StatisticOutputHDF5::stopOutputGroup()
{
    StatisticFieldsOutput::stopOutputGroup();
    m_currentDataSet->finishGroupEntry();
    m_currentDataSet = nullptr;
}

void
StatisticOutputHDF5::outputField(fieldHandle_t fieldHandle, int32_t data)
{
    m_currentDataSet->getFieldLoc(fieldHandle).i32 = data;
}

void
StatisticOutputHDF5::outputField(fieldHandle_t fieldHandle, uint32_t data)
{
    m_currentDataSet->getFieldLoc(fieldHandle).u32 = data;
}

void
StatisticOutputHDF5::outputField(fieldHandle_t fieldHandle, int64_t data)
{
    m_currentDataSet->getFieldLoc(fieldHandle).i64 = data;
}

void
StatisticOutputHDF5::outputField(fieldHandle_t fieldHandle, uint64_t data)
{
    m_currentDataSet->getFieldLoc(fieldHandle).u64 = data;
}

void
StatisticOutputHDF5::outputField(fieldHandle_t fieldHandle, float data)
{
    m_currentDataSet->getFieldLoc(fieldHandle).f = data;
}

void
StatisticOutputHDF5::outputField(fieldHandle_t fieldHandle, double data)
{
    m_currentDataSet->getFieldLoc(fieldHandle).d = data;
}

StatisticOutputHDF5::StatisticInfo*
StatisticOutputHDF5::initStatistic(StatisticBase* statistic)
{
    StatisticInfo* si       = new StatisticInfo(statistic, m_hFile);
    m_statistics[statistic] = si;
    return si;
}

StatisticOutputHDF5::StatisticInfo*
StatisticOutputHDF5::getStatisticInfo(StatisticBase* statistic)
{
    return m_statistics.at(statistic);
}

void
StatisticOutputHDF5::StatisticInfo::startNewEntry(StatisticBase* UNUSED(stat))
{
    for ( StatData_u& i : currentData ) {
        memset(&i, '\0', sizeof(i));
    }
    currentData[0].u64 = Simulation::getSimulation()->getCurrentSimCycle();
}

StatisticOutputHDF5::StatData_u&
StatisticOutputHDF5::StatisticInfo::getFieldLoc(fieldHandle_t fieldHandle)
{
    size_t nItems = indexMap.size();
    for ( size_t i = 0; i < nItems; i++ ) {
        if ( indexMap[i] == fieldHandle ) return currentData[i];
    }
    Output::getDefaultObject().fatal(CALL_INFO, 1, "Attempting to access unregistered Field Handle\n");
    // Not reached
    return currentData[0];
}

void
StatisticOutputHDF5::StatisticInfo::finishEntry()
{
    hsize_t dims[1]   = { 1 };
    hsize_t offset[1] = { nEntries };

    hsize_t newSize[1] = { ++nEntries };
    dataset->extend(newSize);

    H5::DataSpace fspace = dataset->getSpace();
    H5::DataSpace memSpace(1, dims);
    fspace.selectHyperslab(H5S_SELECT_SET, dims, offset);
    dataset->write(currentData.data(), *memType, memSpace, fspace);
}

void
StatisticOutputHDF5::StatisticInfo::registerField(StatisticFieldInfo* fi)
{
    typeList.push_back(fi->getFieldType());
    indexMap.push_back(fi->getFieldHandle());
    fieldNames.push_back(fi->getFieldName());
}

static H5::DataType
getMemTypeForStatType(StatisticOutput::fieldType_t type)
{
    static std::map<StatisticOutput::fieldType_t, H5::DataType> sst_hdf5_map;
    if ( sst_hdf5_map.empty() ) {
        sst_hdf5_map[StatisticFieldType<uint32_t>::id()] = H5::PredType::NATIVE_UINT32;
        sst_hdf5_map[StatisticFieldType<uint64_t>::id()] = H5::PredType::NATIVE_UINT64;
        sst_hdf5_map[StatisticFieldType<int32_t>::id()]  = H5::PredType::NATIVE_INT32;
        sst_hdf5_map[StatisticFieldType<int64_t>::id()]  = H5::PredType::NATIVE_INT64;
        sst_hdf5_map[StatisticFieldType<float>::id()]    = H5::PredType::NATIVE_FLOAT;
        sst_hdf5_map[StatisticFieldType<double>::id()]   = H5::PredType::NATIVE_DOUBLE;
    }

    auto iter = sst_hdf5_map.find(type);
    if ( iter == sst_hdf5_map.end() ) {
        Output::getDefaultObject().fatal(CALL_INFO, 1, "Unhandled UNDEFINED datatype.\n");
    }

    return iter->second;
}

void
StatisticOutputHDF5::StatisticInfo::finalizeCurrentStatistic()
{
    size_t nFields = typeList.size();
    currentData.resize(nFields);

    /* Build HDF5 datatypes */
    size_t dataSize = currentData.size() * sizeof(StatData_u);
    memType         = new H5::CompType(dataSize);
    for ( size_t i = 0; i < nFields; i++ ) {
        const std::string& name   = fieldNames[i];
        size_t             offset = (char*)&currentData[i] - (char*)&currentData[0];
        H5::DataType       type   = getMemTypeForStatType(typeList[i]);
        memType->insertMember(name, offset, type);
    }

    /* Create the file hierarchy */
    std::string objName = "/" + statistic->getCompName();
    try {
        H5::Group* compGroup = new H5::Group(file->createGroup(objName));
        compGroup->close();
        delete compGroup;
    }
    catch ( H5::FileIException ex ) {
        /* Ignore - group already exists.*/
    }

    std::string statName = objName + "/" + statistic->getStatName();

    if ( statistic->getStatSubId().length() > 0 ) {
        try {
            H5::Group* statGroup = new H5::Group(file->createGroup(statName));
            statGroup->close();
            delete statGroup;
        }
        catch ( H5::FileIException ie ) {
            /* Ignore - group already exists. */
        }
        statName += "/" + statistic->getStatSubId();
    }

    /* Create dataspace & Dataset */
    hsize_t               dims[1]    = { 0 };
    hsize_t               maxdims[1] = { H5S_UNLIMITED };
    H5::DataSpace         dspace(1, dims, maxdims);
    H5::DSetCreatPropList cparms;
    hsize_t               chunk_dims[1] = { 1024 };
    cparms.setChunk(1, chunk_dims);
    cparms.setDeflate(7);

    dataset = new H5::DataSet(file->createDataSet(statName, *memType, dspace, cparms));

    typeList.clear();
    fieldNames.clear();
}

StatisticOutputHDF5::GroupInfo::GroupInfo(StatisticGroup* group, H5::H5File* file) :
    DataSet(file),
    nEntries(0),
    m_statGroup(group)
{
    /* We need to store component pointers, not just IDs */
    m_components.resize(m_statGroup->components.size());

    /* Create group directory */
    std::string objName = "/" + getName();
    try {
        H5::Group* compGroup = new H5::Group(file->createGroup(objName));
        compGroup->close();
        delete compGroup;
    }
    catch ( H5::FileIException ex ) {
        /* Ignore - group already exists.*/
    }
}

void
StatisticOutputHDF5::GroupInfo::setCurrentStatistic(StatisticBase* stat)
{
    std::string statName = GroupStat::getStatName(stat);
    if ( m_statGroups.find(statName) == m_statGroups.end() ) {
        m_statGroups.emplace(
            std::piecewise_construct, std::forward_as_tuple(statName), std::forward_as_tuple(this, stat));
    }
    m_currentStat = &(m_statGroups.at(statName));

    /* Find and set in our m_components vector */
    ComponentId_t id = stat->getComponent()->getId();
    for ( size_t i = 0; i < m_statGroup->components.size(); i++ ) {
        if ( m_statGroup->components.at(i) == id ) { m_components.at(i) = stat->getComponent(); }
    }
}

void
StatisticOutputHDF5::GroupInfo::registerField(StatisticFieldInfo* fi)
{
    size_t      index = 0;
    std::string name  = fi->getFieldUniqueName();

    auto location  = std::find(m_currentStat->registeredFields.begin(), m_currentStat->registeredFields.end(), name);
    bool firstSeen = (location == m_currentStat->registeredFields.end());

    if ( firstSeen ) {
        index = m_currentStat->registeredFields.size();
        m_currentStat->registeredFields.push_back(name);
        m_currentStat->typeList.push_back(fi->getFieldType());
    }
    else {
        index = std::distance(m_currentStat->registeredFields.begin(), location);
    }
    m_currentStat->handleIndexMap[fi->getFieldHandle()] = index;
}

void
StatisticOutputHDF5::GroupInfo::finalizeCurrentStatistic()
{
    m_currentStat = nullptr;
}

void
StatisticOutputHDF5::GroupInfo::finalizeGroupRegistration()
{
    for ( auto& stat : m_statGroups ) {
        stat.second.finalizeRegistration();
    }
    /* Create:
     *      /group/components
     *          Arrays of Component information
     *          /ids
     *          /names
     *          /coord_x
     *          /coord_y
     *          /coord_z
     *      /group/timestamp
     *          Array of timestamps for each entry
     */

    /* Create components sub-group */
    std::string groupName = "/" + getName() + "/components";
    try {
        H5::Group* statGroup = new H5::Group(getFile()->createGroup(groupName));
        statGroup->close();
        delete statGroup;
    }
    catch ( H5::FileIException ie ) {
        /* Ignore - group already exists. */
    }

    H5::DSetCreatPropList cparms;
    hsize_t               chunk_dims[1] = { std::min(m_statGroup->components.size(), (size_t)64) };
    cparms.setChunk(1, chunk_dims);
    cparms.setDeflate(7);

    /* Create arrays */
    hsize_t       infoDim[1] = { m_statGroup->components.size() };
    H5::DataSpace infoSpace(1, infoDim);
<<<<<<< HEAD
    H5::DataSet*  idSet
        = new H5::DataSet(getFile()->createDataSet(groupName + "/ids", H5::PredType::NATIVE_UINT64, infoSpace, cparms));
=======
    H5::DataSet*  idSet =
        new H5::DataSet(getFile()->createDataSet(groupName + "/ids", H5::PredType::NATIVE_UINT64, infoSpace, cparms));
>>>>>>> 9b62f1e9
    H5::DataSet* nameSet   = new H5::DataSet(getFile()->createDataSet(
        groupName + "/names", H5::StrType(H5::PredType::C_S1, H5T_VARIABLE), infoSpace, cparms));
    H5::DataSet* coordXSet = new H5::DataSet(
        getFile()->createDataSet(groupName + "/coord_x", H5::PredType::NATIVE_DOUBLE, infoSpace, cparms));
    H5::DataSet* coordYSet = new H5::DataSet(
        getFile()->createDataSet(groupName + "/coord_y", H5::PredType::NATIVE_DOUBLE, infoSpace, cparms));
    H5::DataSet* coordZSet = new H5::DataSet(
        getFile()->createDataSet(groupName + "/coord_z", H5::PredType::NATIVE_DOUBLE, infoSpace, cparms));

    std::vector<uint64_t>    idVec;
    std::vector<const char*> nameVec;
    std::vector<double>      xVec;
    std::vector<double>      yVec;
    std::vector<double>      zVec;

    for ( size_t i = 0; i < infoDim[0]; i++ ) {
        BaseComponent* comp = m_components.at(i);

        idVec.push_back(comp->getId());
        nameVec.push_back(comp->getName().c_str());
        const std::vector<double>& coords = comp->getCoordinates();
        xVec.push_back(coords[0]);
        yVec.push_back(coords[1]);
        zVec.push_back(coords[2]);
    }

    idSet->write(idVec.data(), H5::PredType::NATIVE_UINT64);
    nameSet->write(nameVec.data(), H5::StrType(H5::PredType::C_S1, H5T_VARIABLE));
    coordXSet->write(xVec.data(), H5::PredType::NATIVE_DOUBLE);
    coordYSet->write(yVec.data(), H5::PredType::NATIVE_DOUBLE);
    coordZSet->write(zVec.data(), H5::PredType::NATIVE_DOUBLE);

    delete idSet;
    delete nameSet;
    delete coordXSet;
    delete coordYSet;
    delete coordZSet;

    /* Create timestamp array */
    hsize_t       tdim[1]    = { 0 };
    hsize_t       maxdims[1] = { H5S_UNLIMITED };
    H5::DataSpace tspace(1, tdim, maxdims);
    timeDataSet = new H5::DataSet(
        getFile()->createDataSet("/" + getName() + "/timestamps", H5::PredType::NATIVE_UINT64, tspace, cparms));
}

void
StatisticOutputHDF5::GroupInfo::startNewGroupEntry()
{
    /* Record current timestamp */
    for ( auto& gs : m_statGroups ) {
        gs.second.startNewGroupEntry();
    }

    hsize_t dims[1]   = { 1 };
    hsize_t offset[1] = { nEntries };

    hsize_t newSize[1] = { ++nEntries };
    timeDataSet->extend(newSize);

    H5::DataSpace fspace = timeDataSet->getSpace();
    H5::DataSpace memSpace(1, dims);
    fspace.selectHyperslab(H5S_SELECT_SET, dims, offset);
    uint64_t currTime = Simulation::getSimulation()->getCurrentSimCycle();
    timeDataSet->write(&currTime, H5::PredType::NATIVE_UINT64, memSpace, fspace);
}

void
StatisticOutputHDF5::GroupInfo::startNewEntry(StatisticBase* stat)
{
<<<<<<< HEAD
    m_currentStat    = &(m_statGroups.at(GroupStat::getStatName(stat)));
    size_t compIndex = std::distance(
        m_components.begin(), std::find(m_components.begin(), m_components.end(), stat->getComponent()));
=======
    m_currentStat = &(m_statGroups.at(GroupStat::getStatName(stat)));
    size_t compIndex =
        std::distance(m_components.begin(), std::find(m_components.begin(), m_components.end(), stat->getComponent()));
>>>>>>> 9b62f1e9
    m_currentStat->startNewEntry(compIndex, stat);
}

void
StatisticOutputHDF5::GroupInfo::finishEntry()
{
    m_currentStat->finishEntry();
    m_currentStat = nullptr;
}

void
StatisticOutputHDF5::GroupInfo::finishGroupEntry()
{
    for ( auto& gs : m_statGroups ) {
        gs.second.finishGroupEntry();
    }
}

const std::string&
StatisticOutputHDF5::GroupInfo::getName() const
{
    return m_statGroup->name;
}

std::string
StatisticOutputHDF5::GroupInfo::GroupStat::getStatName(StatisticBase* stat)
{
    if ( stat->getStatSubId().empty() ) return stat->getStatName();
    return stat->getStatName() + "." + stat->getStatSubId();
}

StatisticOutputHDF5::GroupInfo::GroupStat::GroupStat(GroupInfo* group, StatisticBase* stat) : gi(group), nEntries(0)
{

    /* Create the file hierarchy */
    statPath = "/" + group->getName() + "/" + stat->getStatName();
    if ( stat->getStatSubId().length() > 0 ) {
        try {
            H5::Group* statGroup = new H5::Group(group->getFile()->createGroup(statPath));
            statGroup->close();
            delete statGroup;
        }
        catch ( H5::FileIException ie ) {
            /* Ignore - group already exists. */
        }
        statPath += "/" + stat->getStatSubId();
    }
}

void
StatisticOutputHDF5::GroupInfo::GroupStat::finalizeRegistration()
{
    size_t nslots = registeredFields.size();
    currentData.resize(nslots * gi->getNumComponents());

    /* Build a HDF5 in-Memory datatype */
    size_t dataSize = nslots * sizeof(StatData_u);
    memType         = new H5::CompType(dataSize);
    for ( size_t i = 0; i < nslots; i++ ) {
        H5::DataType type = getMemTypeForStatType(typeList[i]);
        memType->insertMember(registeredFields.at(i), i * sizeof(StatData_u), type);
    }
    typeList.clear();

    hsize_t dims[2]    = { gi->getNumComponents(), 0 };
    hsize_t maxdims[2] = { gi->getNumComponents(), H5S_UNLIMITED };

    H5::DataSpace         dspace(2, dims, maxdims);
    H5::DSetCreatPropList cparms;
    hsize_t               chunk_dims[2] = { std::min((hsize_t)16, dims[0]), 128 };
    cparms.setChunk(2, chunk_dims);
    cparms.setDeflate(7);

    dataset = new H5::DataSet(gi->getFile()->createDataSet(statPath, *memType, dspace, cparms));
}

void
StatisticOutputHDF5::GroupInfo::GroupStat::startNewGroupEntry()
{
    for ( StatData_u& i : currentData ) {
        memset(&i, '\0', sizeof(i));
    }
}

void
StatisticOutputHDF5::GroupInfo::GroupStat::startNewEntry(size_t componentIndex, StatisticBase* UNUSED(stat))
{
    currentCompOffset = componentIndex * registeredFields.size();
}

StatisticOutputHDF5::StatData_u&
StatisticOutputHDF5::GroupInfo::GroupStat::getFieldLoc(fieldHandle_t fieldHandle)
{
    size_t fieldIndex = handleIndexMap.at(fieldHandle);
    return currentData[currentCompOffset + fieldIndex];
}

void
StatisticOutputHDF5::GroupInfo::GroupStat::finishEntry()
{}

void
StatisticOutputHDF5::GroupInfo::GroupStat::finishGroupEntry()
{
    /* TODO */
    hsize_t dims[2]   = { gi->getNumComponents(), 1 };
    hsize_t offset[2] = { 0, nEntries };

    hsize_t newSize[2] = { gi->getNumComponents(), ++nEntries };
    dataset->extend(newSize);

    H5::DataSpace fspace = dataset->getSpace();
    H5::DataSpace memSpace(2, dims);
    fspace.selectHyperslab(H5S_SELECT_SET, dims, offset);
    dataset->write(currentData.data(), *memType, memSpace, fspace);
}

} // namespace Statistics
} // namespace SST<|MERGE_RESOLUTION|>--- conflicted
+++ resolved
@@ -430,13 +430,8 @@
     /* Create arrays */
     hsize_t       infoDim[1] = { m_statGroup->components.size() };
     H5::DataSpace infoSpace(1, infoDim);
-<<<<<<< HEAD
-    H5::DataSet*  idSet
-        = new H5::DataSet(getFile()->createDataSet(groupName + "/ids", H5::PredType::NATIVE_UINT64, infoSpace, cparms));
-=======
     H5::DataSet*  idSet =
         new H5::DataSet(getFile()->createDataSet(groupName + "/ids", H5::PredType::NATIVE_UINT64, infoSpace, cparms));
->>>>>>> 9b62f1e9
     H5::DataSet* nameSet   = new H5::DataSet(getFile()->createDataSet(
         groupName + "/names", H5::StrType(H5::PredType::C_S1, H5T_VARIABLE), infoSpace, cparms));
     H5::DataSet* coordXSet = new H5::DataSet(
@@ -507,15 +502,9 @@
 void
 StatisticOutputHDF5::GroupInfo::startNewEntry(StatisticBase* stat)
 {
-<<<<<<< HEAD
-    m_currentStat    = &(m_statGroups.at(GroupStat::getStatName(stat)));
-    size_t compIndex = std::distance(
-        m_components.begin(), std::find(m_components.begin(), m_components.end(), stat->getComponent()));
-=======
     m_currentStat = &(m_statGroups.at(GroupStat::getStatName(stat)));
     size_t compIndex =
         std::distance(m_components.begin(), std::find(m_components.begin(), m_components.end(), stat->getComponent()));
->>>>>>> 9b62f1e9
     m_currentStat->startNewEntry(compIndex, stat);
 }
 
