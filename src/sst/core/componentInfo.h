--- conflicted
+++ resolved
@@ -117,18 +117,11 @@
 
     TimeConverter* defaultTimeBase;
 
-<<<<<<< HEAD
+    std::map<std::string, std::vector<ConfigPortModule>>* portModules;
     std::map<StatisticId_t, ConfigStatistic>* stat_configs_;
     std::map<std::string, StatisticId_t>*     enabled_stat_names_;
     bool                                      enabled_all_stats_;
     ConfigStatistic*                          all_stat_config_;
-=======
-    std::map<std::string, std::vector<ConfigPortModule>>* portModules;
-    std::map<StatisticId_t, ConfigStatistic>*             statConfigs;
-    std::map<std::string, StatisticId_t>*                 enabledStatNames;
-    bool                                                  enabledAllStats;
-    const ConfigStatistic*                                allStatConfig;
->>>>>>> 030a2d4c
 
     uint8_t statLoadLevel;
 
