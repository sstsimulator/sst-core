--- conflicted
+++ resolved
@@ -297,13 +297,8 @@
 void
 autoUnregister()
 {
-<<<<<<< HEAD
-    std::vector<std::string> elementsArray
-        = listModels(2); // passes 2 to listModels to tell the function to only store INVALID models
-=======
     std::vector<std::string> elementsArray =
         listModels(2); // passes 2 to listModels to tell the function to only store INVALID models
->>>>>>> 9b62f1e9
     for ( unsigned i = 0; i < elementsArray.size(); i++ ) {
         sstUnregister(elementsArray[i]);
     }
