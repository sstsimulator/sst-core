// -*- mode: c++ -*-
// Copyright 2009-2021 NTESS. Under the terms
// of Contract DE-NA0003525 with NTESS, the U.S.
// Government retains certain rights in this software.
//
// Copyright (c) 2009-2021, NTESS
// All rights reserved.
//
// This file is part of the SST software package. For license
// information, see the LICENSE file in the top level directory of the
// distribution.
//

#ifndef SST_CORE_INTERFACES_SIMPLEMEM_H
#define SST_CORE_INTERFACES_SIMPLEMEM_H

#include "sst/core/link.h"
#include "sst/core/params.h"
#include "sst/core/sst_types.h"
#include "sst/core/subcomponent.h"
#include "sst/core/warnmacros.h"

#include <atomic>
#include <map>
#include <string>
#include <utility>

namespace SST {

class Component;
class Event;

namespace Interfaces {

/**
 * Simplified, generic interface to Memory models
 */
class SimpleMem : public SubComponent
{

public:
    class HandlerBase;

    SST_ELI_REGISTER_SUBCOMPONENT_API(SST::Interfaces::SimpleMem,TimeConverter*,HandlerBase*)
    /** All Addresses can be 64-bit */
    typedef uint64_t Addr;

    /**
     * Represents both memory requests and responses.
     */
    class Request
    {
    public:
        typedef uint64_t id_t;    /*!< Request ID type */
        typedef uint32_t flags_t; /*!< Flag type */

        /**
         * Commands and responses possible with a Request object
         */
        typedef enum {
            Read,         /*!< Issue a Read from Memory */
            Write,        /*!< Issue a Write to Memory */
            ReadResp,     /*!< Response from Memory to a Read */
            WriteResp,    /*!< Response from Memory to a Write */
            FlushLine,    /*!< Cache flush request - writeback specified line throughout memory system */
            FlushLineInv, /*!< Cache flush request - writeback and invalidate specified line throughout memory system */
            FlushLineResp, /*!< Response to FlushLine; flag F_FLUSH_SUCCESS indicates success or failure */
            Inv,           /*!< Notification of L1 cache invalidation to core */
            TxBegin,       /*!< Start a new transaction */
            TxEnd,         /*!< End the current lowest transaction */
            TxResp,
            TxAbort,
            TxCommit,
            CustomCmd /*!< Custom memory command: Must also set custCmd opcode */
        } Command;

        /**
         * Flags to specify conditions on a Request
         */
        typedef enum {
            F_NONCACHEABLE = 1 << 1, /*!< This request should not be cached */
            F_LOCKED    = 1 << 2, /*!< This request should be locked.  A LOCKED read should be soon followed by a LOCKED
                                     write (to unlock) */
            F_LLSC      = 1 << 3,
            F_LLSC_RESP = 1 << 4,
<<<<<<< HEAD
            F_FLUSH_SUCCESS
            = 1 << 5, /*!< This flag is set if the flush was successful. Flush may fail due to LOCKED lines */
=======
            F_FLUSH_SUCCESS =
                1 << 5, /*!< This flag is set if the flush was successful. Flush may fail due to LOCKED lines */
>>>>>>> 9b62f1e9
            F_TRANSACTION = 1 << 6
        } Flags;

        /** Type of the payload or data */
        typedef std::vector<uint8_t> dataVec;

        Command           cmd;   /*!< Command to issue */
        std::vector<Addr> addrs; /*!< Target address(es) */
        Addr    addr;  /*!< Target address - DEPRECATED but included for backward compatibility, defaults to addrs[0] */
        size_t  size;  /*!< Size of this request or response */
        dataVec data;  /*!< Payload data (for Write, or ReadResp) */
        flags_t flags; /*!< Flags associated with this request or response */
        flags_t
             memFlags; /*!< Memory flags - ignored by caches except to be passed through with request to main memory */
        id_t id;       /*!< Unique ID to identify responses with requests */
        Addr instrPtr; /*!< Instruction pointer associated with the operation */
        Addr virtualAddr; /*!< Virtual address associated with the operation */
        uint32_t custOpc; /*!< Custom command opcode for CustomdCmd type commands */

        /** Constructor */
        Request(Command cmd, Addr addr, size_t size, dataVec& data, flags_t flags = 0, flags_t memFlags = 0) :
            cmd(cmd),
            addr(addr),
            size(size),
            data(data),
            flags(flags),
            memFlags(memFlags),
            instrPtr(0),
            virtualAddr(0),
            custOpc(0xFFFF)
        {
            addrs.push_back(addr);
            id = main_id++;
        }

        /** Constructor */
        Request(Command cmd, Addr addr, size_t size, flags_t flags = 0, flags_t memFlags = 0) :
            cmd(cmd),
            addr(addr),
            size(size),
            flags(flags),
            memFlags(memFlags),
            instrPtr(0),
            virtualAddr(0),
            custOpc(0xFFFF)
        {
            addrs.push_back(addr);
            id = main_id++;
        }

        /** Constructor */
        Request(
            Command cmd, Addr addr, size_t size, dataVec& data, uint32_t Opc, flags_t flags = 0, flags_t memFlags = 0) :
            cmd(cmd),
            addr(addr),
            size(size),
            data(data),
            flags(flags),
            memFlags(memFlags),
            instrPtr(0),
            virtualAddr(0),
            custOpc(Opc)
        {
            addrs.push_back(addr);
            id = main_id++;
        }

        /** Constructor */
        Request(Command cmd, Addr addr, size_t size, uint32_t Opc, flags_t flags = 0, flags_t memFlags = 0) :
            cmd(cmd),
            addr(addr),
            size(size),
            flags(flags),
            memFlags(memFlags),
            instrPtr(0),
            virtualAddr(0),
            custOpc(Opc)
        {
            addrs.push_back(addr);
            id = main_id++;
        }

        void addAddress(Addr addr) { addrs.push_back(addr); }

        /**
         * @param[in] data_in
         * @brief Set the contents of the payload / data field.
         */
        void setPayload(const std::vector<uint8_t>& data_in) { data = data_in; }

        /**
         * @param[in] data_in
         * @brief Set the contents of the payload / data field.
         */
        void setPayload(uint8_t* data_in, size_t len)
        {
            data.resize(len);
            for ( size_t i = 0; i < len; i++ ) {
                data[i] = data_in[i];
            }
        }

        /**
         * @param[in] newVA
         * @brief  Set the virtual address associated with the operation
         */
        void setVirtualAddress(const Addr newVA) { virtualAddr = newVA; }

        /**
         * @returns the virtual address associated with the operation
         */
        uint64_t getVirtualAddress() { return (uint64_t)virtualAddr; }

        /**
         * @param[in] newIP
         * @brief Sets the instruction pointer associated with the operation
         */
        void setInstructionPointer(const Addr newIP) { instrPtr = newIP; }

        /**
         * @returns the instruction pointer associated with the operation
         */
        Addr getInstructionPointer() { return instrPtr; }

        /**
         * @brief Clears the flags associated with the operation
         */
        void clearFlags(void) { flags = 0; }

        /**
         * @param[in] inValue  Should be one of the flags beginning with F_ in simpleMem
         */
        void setFlags(flags_t inValue) { flags = flags | inValue; }

        /**
         * @returns the flags associated with the operation
         */
        flags_t getFlags(void) { return flags; }

        /**
         * @brief Clears the memory flags associated with the operation
         */
        void clearMemFlags(void) { memFlags = 0; }

        /**
         * @param[in] inValue  Should be one of the flags beginning with F_ in simpleMem
         */
        void setMemFlags(flags_t inValue) { memFlags = memFlags | inValue; }

        /**
         * @returns the memory flags associated with the operation
         */
        flags_t getMemFlags(void) { return memFlags; }

        /**
         * @returns the custom opcode for custom request types
         */
        uint32_t getCustomOpc(void) { return custOpc; }

    private:
        static std::atomic<id_t> main_id;
    };

    /** Functor classes for Clock handling */
    class HandlerBase
    {
    public:
        /** Function called when Handler is invoked */
        virtual void operator()(Request*) = 0;
        virtual ~HandlerBase() {}
    };

    /** Event Handler class with user-data argument
     * @tparam classT Type of the Object
     * @tparam argT Type of the argument
     */
    template <typename classT, typename argT = void>
    class Handler : public HandlerBase
    {
    private:
        typedef void (classT::*PtrMember)(Request*, argT);
        classT*         object;
        const PtrMember member;
        argT            data;

    public:
        /** Constructor
         * @param object - Pointer to Object upon which to call the handler
         * @param member - Member function to call as the handler
         * @param data - Additional argument to pass to handler
         */
        Handler(classT* const object, PtrMember member, argT data) : object(object), member(member), data(data) {}

        void operator()(Request* req) { return (object->*member)(req, data); }
    };

    /** Event Handler class without user-data
     * @tparam classT Type of the Object
     */
    template <typename classT>
    class Handler<classT, void> : public HandlerBase
    {
    private:
        typedef void (classT::*PtrMember)(Request*);
        classT*         object;
        const PtrMember member;

    public:
        /** Constructor
         * @param object - Pointer to Object upon which to call the handler
         * @param member - Member function to call as the handler
         */
        Handler(classT* const object, PtrMember member) : object(object), member(member) {}

        void operator()(Request* req) { return (object->*member)(req); }
    };

    /** Constructor, designed to be used via 'loadUserSubComponent and loadAnonymousSubComponent'. */
    SimpleMem(SST::ComponentId_t id, Params& UNUSED(params)) : SubComponent(id) {}

    /** Second half of building the interface.
     * Initialize with link name name, and handler, if any
     * @return true if the link was able to be configured.
     */
    virtual bool initialize(const std::string& linkName, HandlerBase* handler = nullptr) = 0;

    /**
     * Sends a memory-based request during the init() phase
     */
    virtual void sendInitData(Request* req) = 0;

    /**
     * Sends a generic Event during the init() phase
     * (Mostly acts as a passthrough)
     * @see SST::Link::sendInitData()
     */
    virtual void sendInitData(SST::Event* ev) { getLink()->sendInitData(ev); }

    /**
     * Receive any data during the init() phase.
     * @see SST::Link::recvInitData()
     */
    virtual SST::Event* recvInitData() { return getLink()->recvInitData(); }

    /**
     * Returns a handle to the underlying SST::Link
     */
    virtual SST::Link* getLink(void) const = 0;

    /**
     * Send a Request to the other side of the link.
     */
    virtual void sendRequest(Request* req) = 0;

    /**
     * Receive a Request response from the side of the link.
     *
     * Use this method for polling-based applications.
     * Register a handler for push-based notification of responses.
     *
     * @return nullptr if nothing is available.
     * @return Pointer to a Request response (that should be deleted)
     */
    virtual Request* recvResponse(void) = 0;

    /**
     * Get cache/memory line size from the memory system
     *
     * The memory system should provide this and it should be
     * valid after the init() phase is complete, so processors
     * can call this function during setup().
     *
     * For backward compatibiity, the function returns 0 by default.
     * Eventually, interfaces will be required to implement this
     * function.
     *
     * @return 0 if the interface does not provide this capability
     * @return line size of the memory system
     */
    virtual Addr getLineSize() { return 0; }
};

} // namespace Interfaces
} // namespace SST

#endif // SST_CORE_INTERFACES_SIMPLEMEM_H<|MERGE_RESOLUTION|>--- conflicted
+++ resolved
@@ -83,13 +83,8 @@
                                      write (to unlock) */
             F_LLSC      = 1 << 3,
             F_LLSC_RESP = 1 << 4,
-<<<<<<< HEAD
-            F_FLUSH_SUCCESS
-            = 1 << 5, /*!< This flag is set if the flush was successful. Flush may fail due to LOCKED lines */
-=======
             F_FLUSH_SUCCESS =
                 1 << 5, /*!< This flag is set if the flush was successful. Flush may fail due to LOCKED lines */
->>>>>>> 9b62f1e9
             F_TRANSACTION = 1 << 6
         } Flags;
 
