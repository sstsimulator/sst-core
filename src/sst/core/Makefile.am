--- conflicted
+++ resolved
@@ -342,14 +342,8 @@
 endif
 
 if USE_CURSES
-<<<<<<< HEAD
-AM_CPPFLAGS += $(CURSES_CFPPLAGS)
-sstinfo_x_LDADD += $(CURSES_LIBS)
-sstinfo_x_LDFLAGS += $(CURSES_LDFLAGS)
-=======
 AM_CPPFLAGS += $(CURSES_CPPFLAGS)
 sstinfo_x_LDADD += $(CURSES_LIBS)
->>>>>>> 9bfe411d
 endif
 
 if USE_HDF5
