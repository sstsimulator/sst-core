// Copyright 2009-2025 NTESS. Under the terms
// of Contract DE-NA0003525 with NTESS, the U.S.
// Government retains certain rights in this software.
//
// Copyright (c) 2009-2025, NTESS
// All rights reserved.
//
// This file is part of the SST software package. For license
// information, see the LICENSE file in the top level directory of the
// distribution.

#include "sst_config.h"

#include "sst/core/bootshared.h"
#include "sst/core/configShared.h"

#include <cstdio>
<<<<<<< HEAD
=======
#include <memory>
>>>>>>> 30c40ff1

int
main(int argc, char* argv[])
{
    bool config_env = true;

    // Create a ConfigShared object to parse just the options needed
    // for the wrapper.  We will suppress output so that it won't
    // report unknown options which are only parsed by the actual
    // sst-info executable.
    SST::ConfigShared cfg(true, true, true, true);

    // Make a copy of the argv array (shallow)
    auto argv_copy = std::make_unique<char*[]>(argc + 1);
    for ( int i = 0; i < argc; ++i ) {
        argv_copy[i] = argv[i];
    }
    argv[argc] = nullptr;

    cfg.parseCmdLine(argc, argv_copy.get(), true);

    if ( cfg.no_env_config() ) config_env = false;


    if ( cfg.verbose() && config_env ) { printf("Launching SST with automatic environment processing enabled...\n"); }

    if ( cfg.print_env() ) {
        int next_index = 0;

        while ( nullptr != environ[next_index] ) {
            const char* next_env = environ[next_index];
            printf("%s\n", next_env);

            next_index++;
        }
    }

    if ( config_env ) { boot_sst_configure_env(cfg.getLibPath()); }

    boot_sst_executable("sstinfo.x", cfg.verbose(), argv, argc);
}<|MERGE_RESOLUTION|>--- conflicted
+++ resolved
@@ -15,10 +15,7 @@
 #include "sst/core/configShared.h"
 
 #include <cstdio>
-<<<<<<< HEAD
-=======
 #include <memory>
->>>>>>> 30c40ff1
 
 int
 main(int argc, char* argv[])
