// -*- c++ -*-

// Copyright 2009-2025 NTESS. Under the terms
// of Contract DE-NA0003525 with NTESS, the U.S.
// Government retains certain rights in this software.
//
// Copyright (c) 2009-2025, NTESS
// All rights reserved.
//
// This file is part of the SST software package. For license
// information, see the LICENSE file in the top level directory of the
// distribution.

#ifndef SST_CORE_SPARSEVECTORMAP_H
#define SST_CORE_SPARSEVECTORMAP_H

#include "sst/core/serialization/serializable.h"
#include "sst/core/sst_types.h"

#include <algorithm>
#include <vector>

namespace SST {

/**
   Class that stores data in a vector, but can access the data similar
   to a map.  The data structure is O(log n) on reads, but is O(n) to
   insert.  The primary use case is when data is inserted in order, but
   accessed randomly.  You can also create the SparseVectorMap with a
   vector already loaded with the data.  If the data is not already
   sorted, it will call std::sort on the data, which likely has an
   average complexity of O(n log n).  This data structure should not
   be used for large lists where inserts do not happen in sorted order.

   NOTE: Since the data is stored in the vector, reference returned
   from the various accessor functions will not be valid longterm.  If
   an insert causes the vector to be resized, all references returned
   before that reallocation may (likely will) be invalid.  References
   are only guaranteed to be valid until the next write to the data
   structure.
 */
template <typename keyT, typename classT = keyT>
class SparseVectorMap
{
private:
    friend class SST::Core::Serialization::serialize_impl<SparseVectorMap<keyT, classT>>;

    /**
       Finds the insertion point for new data

       @param id ID of the data that needs to be inserted.

       @return Index where new data should be inserted.  If key is
       already in the map, it will return -1.
     */
    std::vector<classT> data;
    int                 binary_search_insert(keyT id) const
    {
        // For insert, we've found the right place when id < n && id >
        // n-1.  We then insert at n.

        int size = data.size();

        // Check to see if it goes top or bottom
        if ( size == 0 ) return 0;
        if ( id > data[size - 1].key() ) return size;
        if ( id < data[0].key() ) return 0;

        int bottom = 0;
        int top    = size - 1;
        int middle;

        while ( bottom <= top ) {
            middle = bottom + (top - bottom) / 2;
            if ( id == data[middle].key() ) return -1; // Already in map
            if ( id < data[middle].key() ) {
                // May be the right place, need to see if id is greater
                // than the one before the current middle.  If so, then we
                // have the right place.
                if ( id > data[middle - 1].key() )
                    return middle;
                else {
                    top = middle - 1;
                }
            }
            else {
                bottom = middle + 1;
            }
        }
        /* Shouldn't be reached */
        return -1;
    }

    /**
       Finds the index where the data associated with the given key is
       found in the vector

       @param id ID of the data that needs to be found.

       @return Index where data for the provided ID is found.  It
       returns -1 if the key is not found in the data vector.
     */
    int binary_search_find(keyT id) const
    {
        int bottom = 0;
        int top    = data.size() - 1;
        int middle;

        if ( data.size() == 0 ) return -1;
        while ( bottom <= top ) {
            middle = bottom + (top - bottom) / 2;
            if ( id == data[middle].key() )
                return middle;
            else if ( id < data[middle].key() )
                top = middle - 1;
            else
                bottom = middle + 1;
        }
        return -1;
    }

    friend class ConfigGraph;

public:
    /**
       Default constructor for SparseVectorMap
     */
    SparseVectorMap() {}

    /**
       Constructor that allows you to pass an already filled in array
       with data.  The data in the passed in vector will be swapped
       into the data vector of the sparsevectormap and the passed in
       vector will be empty.

       @param new_data Vector of data to swap into the sparsevectormap
       data

       @param sorted Specifies whether the vector is already sorted in
       ascending order. if not, it will be sorted after swapping the
       data in.
    */
    SparseVectorMap(std::vector<classT>& new_data, bool sorted = false)
    {
        data.swap(new_data);
        if ( !sorted ) {
            std::sort(data.begin(), data.end, [](const classT& lhs, const classT& rhs) -> bool {
                return lhs.key() < rhs.key();
            });
        }
    }

    using iterator       = typename std::vector<classT>::iterator;
    using const_iterator = typename std::vector<classT>::const_iterator;

    /**
       Insert new value into SparseVectorMap.  The inserted class must
       have a key() function with return type keyT.

       @param val value to add to SparseVectorMap

       @return reference to the inserted item, or to the existing item
       if it was already present in the map.

    */
    classT& insert(const classT& val)
    {
        int index = binary_search_insert(val.key());
        if ( index == -1 ) return data[binary_search_find(val.key())]; // already in the map
        iterator it = data.begin();
        it += index;
        data.insert(it, val);
        return data[index];
    }

    /**
       Returns the begin iterator to the underlying vector.

       @return begin iterator to data vector
     */
    iterator begin() { return data.begin(); }

    /**
       Returns the end iterator to the underlying vector.

       @return end iterator to data vector
     */
    iterator end() { return data.end(); }

    /**
       Returns the const begin iterator to the underlying vector.

       @return const begin iterator to data vector
     */
    const_iterator begin() const { return data.begin(); }

    /**
       Returns the const end iterator to the underlying vector.

       @return const end iterator to data vector
     */
    const_iterator end() const { return data.end(); }

    /**
       Checks if the provided id is found in the SparseVectorMap

       @param id id to check for

       @return true if id is found, false otherwise
     */
    bool contains(keyT id) const
    {
        if ( binary_search_find(id) == -1 ) return false;
        return true;
    }

    /**
       Operator returns a reference to data with the specified id.
       Value can be modified.  This will only return references to
       existing values, you must use insert() for new values.

       @param id id of the value to return (value returned by key())

       @return reference to the requested item.

    */
    classT& operator[](keyT id)
    {
        int index = binary_search_find(id);
        if ( index == -1 ) {
            // Need to error out
        }
        return data[index];
    }

    /**
       Operator returns a const reference to data with the specified
       id.  Value cannot be modified.  This will only return
       references to existing values, you must use insert() for new
       values.

       @param id id of the value to return (value returned by key())

       @return const reference to the requested item.

    */
    const classT& operator[](keyT id) const
    {
        int index = binary_search_find(id);
        if ( index == -1 ) {
            // Need to error out
        }
        return data[index];
    }

    /**
       Clears the contents of the SparseVectorMap
     */
    void clear() { data.clear(); }

    /**
       Returns the number of items in the SparseVectorMap

       @return number of items
     */
    size_t size() { return data.size(); }
};


/**
   Exception that is thrown by SparseVectorMap::filter() if the
   filtering object returns an object that returns a different value
   from the key() function than what was passed into the filter.
 */
class bad_filtered_key_error : public std::runtime_error
{
public:
    bad_filtered_key_error(const std::string& what_arg) : runtime_error(what_arg) {}
};


/**
   Class that stores data in a vector, but can access the data similar
   to a map.  The data structure is O(log n) on reads, but is O(n) to
   insert.  The primary use case is when data is inserted in order, but
   accessed randomly.  You can also create the SparseVectorMap with a
   vector already loaded with the data.  If the data is not already
   sorted, it will call std::sort on the data, which likely has an
   average complexity of O(n log n).  This data structure should not
   be used for large lists where inserts do not happen in sorted order.

   NOTE: Since the data is stored in the vector, reference returned
   from the various accessor functions will not be valid longterm.  If
   an insert causes the vector to be resized, all references returned
   before that reallocation may (likely will) be invalid.  References
   are only guaranteed to be valid until the next write to the data
   structure.
 */
template <typename keyT, typename classT>
class SparseVectorMap<keyT, classT*>
{
private:
    friend class SST::Core::Serialization::serialize_impl<SparseVectorMap<keyT, classT*>>;

    /**
       Finds the insertion point for new data

       @param id ID of the data that needs to be inserted.

       @return Index where new data should be inserted.  If key is
       already in the map, it will return -1.
     */
    std::vector<classT*> data;
    int                  binary_search_insert(keyT id) const
    {
        // For insert, we've found the right place when id < n && id >
        // n-1.  We then insert at n.

        int size = data.size();

        // Check to see if it goes top or bottom
        if ( size == 0 ) return 0;
        if ( id > data[size - 1]->key() ) return size;
        if ( id < data[0]->key() ) return 0;

        int bottom = 0;
        int top    = size - 1;
        int middle;

        while ( bottom <= top ) {
            middle = bottom + (top - bottom) / 2;
            if ( id == data[middle]->key() ) return -1; // Already in map
            if ( id < data[middle]->key() ) {
                // May be the right place, need to see if id is greater
                // than the one before the current middle.  If so, then we
                // have the right place.
                if ( id > data[middle - 1]->key() )
                    return middle;
                else {
                    top = middle - 1;
                }
            }
            else {
                bottom = middle + 1;
            }
        }
        /* Shouldn't be reached */
        return -1;
    }

    /**
       Finds the index where the data associated with the given key is
       found in the vector

       @param id ID of the data that needs to be found.

       @return Index where data for the provided ID is found.  It
       returns -1 if the key is not found in the data vector.
     */
    int binary_search_find(keyT id) const
    {
        int bottom = 0;
        int top    = data.size() - 1;
        int middle;

        if ( data.size() == 0 ) return -1;
        while ( bottom <= top ) {
            middle = bottom + (top - bottom) / 2;
            if ( id == data[middle]->key() )
                return middle;
            else if ( id < data[middle]->key() )
                top = middle - 1;
            else
                bottom = middle + 1;
        }
        return -1;
    }

    friend class ConfigGraph;

public:
    /**
       Default constructor for SparseVectorMap
     */
    SparseVectorMap() {}

    /**
       Constructor that allows you to pass an already filled in array
       with data.  The data in the passed in vector will be swapped
       into the data vector of the sparsevectormap and the passed in
       vector will be empty.

       @param new_data Vector of data to swap into the sparsevectormap
       data

       @param sorted Specifies whether the vector is already sorted in
       ascending order. if not, it will be sorted after swapping the
       data in.
    */
    SparseVectorMap(std::vector<classT*>& new_data, bool sorted = false)
    {
        data.swap(new_data);
        if ( !sorted ) {
            std::sort(data.begin(), data.end, [](const classT* lhs, const classT* rhs) -> bool {
                return lhs->key() < rhs->key();
            });
        }
    }

    using iterator       = typename std::vector<classT*>::iterator;
    using const_iterator = typename std::vector<classT*>::const_iterator;

    /**
       Insert new value into SparseVectorMap.  The inserted class must
       have a key() function with return type keyT.

       @param val value to add to SparseVectorMap

       @return reference to the inserted item, or to the existing item
       if it was already present in the map.

    */
    classT* insert(classT* val)
    {
        int index = binary_search_insert(val->key());
        if ( index == -1 ) return data[binary_search_find(val->key())]; // already in the map
        iterator it = data.begin();
        it += index;
        data.insert(it, val);
        return data[index];
    }

    /**
       Returns the begin iterator to the underlying vector.

       @return begin iterator to data vector
     */
    iterator begin() { return data.begin(); }

    /**
       Returns the end iterator to the underlying vector.

       @return end iterator to data vector
     */
    iterator end() { return data.end(); }

    /**
       Returns the const begin iterator to the underlying vector.

       @return const begin iterator to data vector
     */
    const_iterator begin() const { return data.begin(); }

    /**
       Returns the const end iterator to the underlying vector.

       @return const end iterator to data vector
     */
    const_iterator end() const { return data.end(); }

    /**
       Checks if the provided id is found in the SparseVectorMap

       @param id id to check for

       @return true if id is found, false otherwise
     */
    bool contains(keyT id) const
    {
        if ( binary_search_find(id) == -1 ) return false;
        return true;
    }

    /**
       Operator returns a reference to data with the specified id.
       Value can be modified.  This will only return references to
       existing values, you must use insert() for new values.

       @param id id of the value to return (value returned by key())

       @return reference to the requested item.

    */
    classT* operator[](keyT id)
    {
        int index = binary_search_find(id);
        if ( index == -1 ) {
            // Need to error out
        }
        return data[index];
    }

    /**
       Operator returns a const reference to data with the specified
       id.  Value cannot be modified.  This will only return
       references to existing values, you must use insert() for new
       values.

       @param id id of the value to return (value returned by key())

       @return const reference to the requested item.

    */
    const classT* operator[](keyT id) const
    {
        int index = binary_search_find(id);
        if ( index == -1 ) {
            // Need to error out
        }
        return data[index];
    }

    /**
       Clears the contents of the SparseVectorMap
     */
    void clear() { data.clear(); }

    /**
       Returns the number of items in the SparseVectorMap

       @return number of items
     */
    size_t size() { return data.size(); }


    /**
       Function to filter the contents of the SparseVectorMap.  Takes
       an object with an overloaded operator() function that takes as
       argument the current item.  The funtion returns the object that
       should take the place of this object (value returned by key()
       function must be same for both objects), or returns nullptr if
       the object should be deleted.  When an item is deleted, the
       size of the map reduces by 1.

       @param filt Filter object to use for filtering contents of map

       @exception bad_filtered_key_error filter returned an object that
       didn't return the same value on a call to key() as the original
       object in the map.
    */
    template <typename filterT>
    void filter(filterT& filt)
    {
        int write_ptr = 0;
        for ( size_t i = 0; i < data.size(); ++i ) {
            auto key        = data[i]->key();
            data[write_ptr] = filt(data[i]);
            if ( data[write_ptr] != nullptr ) {
                // Make sure the keys match
                if ( UNLIKELY(data[write_ptr]->key() != key) ) {
                    // No recovering from this, just need to error out
                    throw bad_filtered_key_error(
                        "ERROR: Filter object passed to SparseVectorMap::filter returned an object that had a "
                        "different value of key() than what was passed into the filter.  The filter object must return "
                        "either an object with the same value of key(), or nullptr if the object should be removed.");
                }
                write_ptr++;
            }
        }
        // Need to shorten vector if items were removed.  The
        // write_ptr will be at the index with the first nullptr from
        // the filter, and tells us where to cut things off.  So,
        // simply call resize() on the vector with write_ptr as the
        // new size.
        data.resize(write_ptr);
        data.shrink_to_fit();
    }
};

/**
   Templated version of SparseVectorMap where the data and key are the
   same (actually more like a set than a map in this case).  The type
   must implement the less than operator.  This is primarily intended
   for use with native types.
 */
template <typename keyT>
class SparseVectorMap<keyT, keyT>
{
private:
    friend class SST::Core::Serialization::serialize_impl<SparseVectorMap<keyT, keyT>>;

    /**
       Finds the insertion point for new data

       @param id ID of the data that needs to be inserted.

       @return Index where new data should be inserted.  If key is
       already in the map, it will return -1.
     */
    std::vector<keyT> data;
    int               binary_search_insert(keyT id) const
    {
        // For insert, we've found the right place when id < n && id >
        // n-1.  We then insert at n.

        int size = data.size();

        // Check to see if it goes top or bottom
        if ( size == 0 ) return 0;
        if ( id < data[0] ) return 0;
        if ( id > data[size - 1] ) return size;

        int bottom = 0;
        int top    = size - 1;
        int middle;

        while ( bottom <= top ) {
            middle = bottom + (top - bottom) / 2;
            if ( id == data[middle] ) return -1; // Already in map
            if ( id < data[middle] ) {
                // May be the right place, need to see if id is greater
                // than the one before the current middle.  If so, then we
                // have the right place.
                if ( id > data[middle - 1] )
                    return middle;
                else {
                    top = middle - 1;
                }
            }
            else {
                bottom = middle + 1;
            }
        }
        /* Shouldn't be reached */
        return -1;
    }

    /**
       Finds the index where the data associated with the given key is
       found in the vector

       @param id ID of the data that needs to be found.

       @return Index where data for the provided ID is found.  It
       returns -1 if the key is not found in the data vector.
     */
    int binary_search_find(keyT id) const
    {
        int bottom = 0;
        int top    = data.size() - 1;
        int middle;

        if ( data.size() == 0 ) return -1;
        while ( bottom <= top ) {
            middle = bottom + (top - bottom) / 2;
            if ( id == data[middle] )
                return middle;
            else if ( id < data[middle] )
                top = middle - 1;
            else
                bottom = middle + 1;
        }
        return -1;
    }

    friend class ConfigGraph;

public:
    /**
       Default constructor for SparseVectorMap
     */
    SparseVectorMap() {}

    /**
       Constructor that allows you to pass an already filled in array
       with data.  The data in the passed in vector will be swapped
       into the data vector of the SparseVectorMap and the passed in
       vector will be empty.

       @param new_data Vector of data to swap into the SparseVectorMap
       data

       @param sorted Specifies whether the vector is already sorted in
       ascending order. If not, it will be sorted after swapping the
       data in.
    */
    SparseVectorMap(std::vector<keyT>& new_data, bool sorted = false)
    {
        data.swap(new_data);
        if ( !sorted ) {
            std::sort(data.begin(), data.end, [](const keyT& lhs, const keyT& rhs) -> bool { return lhs < rhs; });
        }
    }

    using iterator       = typename std::vector<keyT>::iterator;
    using const_iterator = typename std::vector<keyT>::const_iterator;

    /**
       Insert new value into SparseVectorMap.  The inserted class must
       have a key() function with return type keyT.

       @param val value to add to SparseVectorMap

       @return reference to the inserted item, or to the existing item
       if it was already present in the map.

    */
    keyT& insert(const keyT& val)
    {
        int index = binary_search_insert(val);
        if ( index == -1 ) return data[binary_search_find(val)]; // already in the map
        iterator it = data.begin();
        it += index;
        data.insert(it, val);
        return data[index];
    }

    /**
       Returns the begin iterator to the underlying vector.

       @return begin iterator to data vector
     */
    iterator begin() { return data.begin(); }

    /**
       Returns the end iterator to the underlying vector.

       @return end iterator to data vector
     */
    iterator end() { return data.end(); }

    /**
       Returns the const begin iterator to the underlying vector.

       @return const begin iterator to data vector
     */
    const_iterator begin() const { return data.begin(); }

    /**
       Returns the const end iterator to the underlying vector.

       @return const end iterator to data vector
     */
    const_iterator end() const { return data.end(); }

    /**
       Checks if the provided id is found in the SparseVectorMap

       @param id id to check for

       @return true if id is found, false otherwise
     */
    bool contains(keyT id)
    {
        if ( binary_search_find(id) == -1 ) return false;
        return true;
    }

    /**
       Operator returns a reference to data with the specified id.
       Value can be modified.  This will only return references to
       existing values, you must use insert() for new values.

       @param id id of the value to return (value returned by key())

       @return reference to the requested item.

    */
    keyT& operator[](keyT id)
    {
        int index = binary_search_find(id);
        if ( index == -1 ) {
            // Need to error out
        }
        return data[index];
    }

    /**
       Operator returns a const reference to data with the specified
       id.  Value cannot be modified.  This will only return
       references to existing values, you must use insert() for new
       values.

       @param id id of the value to return (value returned by key())

       @return const reference to the requested item.

    */
    const keyT& operator[](keyT id) const
    {
        int index = binary_search_find(id);
        if ( index == -1 ) {
            // Need to error out
        }
        return data[index];
    }

    /**
       Clears the contents of the SparseVectorMap
     */
    void clear() { data.clear(); }

    /**
       Returns the number of items in the SparseVectorMap

       @return number of items
     */
    size_t size() { return data.size(); }
};

} // namespace SST

namespace SST::Core::Serialization {

template <typename keyT, typename classT>
class serialize_impl<SST::SparseVectorMap<keyT, classT>>
{
public:
<<<<<<< HEAD
    void operator()(SST::SparseVectorMap<keyT, classT>& v, SST::Core::Serialization::serializer& ser)
    {
        SST_SER(v.data);
=======
    void operator()(SST::SparseVectorMap<keyT, classT>& v, SST::Core::Serialization::serializer& ser, ser_opt_t options)
    {
        SST_SER(v.data, options);
>>>>>>> 0086c280
    }
};
} // namespace SST::Core::Serialization

#endif // SST_CORE_SPARSEVECTORMAP_H<|MERGE_RESOLUTION|>--- conflicted
+++ resolved
@@ -806,15 +806,9 @@
 class serialize_impl<SST::SparseVectorMap<keyT, classT>>
 {
 public:
-<<<<<<< HEAD
-    void operator()(SST::SparseVectorMap<keyT, classT>& v, SST::Core::Serialization::serializer& ser)
-    {
-        SST_SER(v.data);
-=======
     void operator()(SST::SparseVectorMap<keyT, classT>& v, SST::Core::Serialization::serializer& ser, ser_opt_t options)
     {
         SST_SER(v.data, options);
->>>>>>> 0086c280
     }
 };
 } // namespace SST::Core::Serialization
