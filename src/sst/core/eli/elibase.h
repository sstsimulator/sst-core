--- conflicted
+++ resolved
@@ -121,18 +121,6 @@
     }
     base.swap(combined);
 }
-
-<<<<<<< HEAD
-template <class T>
-struct MethodDetect
-{
-    using type = void;
-};
-=======
-// ELI combine function for Attributes which don't have a description
-// field
-void combineEliInfo(std::vector<ElementInfoAttribute>& base, std::vector<ElementInfoAttribute>& add);
->>>>>>> 319c45c9
 
 struct LibraryLoader
 {
