// Copyright 2009-2023 NTESS. Under the terms
// of Contract DE-NA0003525 with NTESS, the U.S.
// Government retains certain rights in this software.
//
// Copyright (c) 2009-2023, NTESS
// All rights reserved.
//
// This file is part of the SST software package. For license
// information, see the LICENSE file in the top level directory of the
// distribution.

#ifndef SST_CORE_SST_INFO_H
#define SST_CORE_SST_INFO_H

#include "sst/core/configShared.h"
#include "sst/core/eli/elementinfo.h"

#include <map>
#include <set>
#include <vector>

#include "tinyxml/tinyxml.h"

class TiXmlNode;

namespace SST {

// CONFIGURATION BITS
#define CFG_OUTPUTHUMAN 0x00000001
#define CFG_OUTPUTXML   0x00000002
#define CFG_VERBOSE     0x00000004

/**
 * The SSTInfo Configuration class.
 *
 * This class will parse the command line, and setup internal
 * lists of elements and components to be processed.
 */
class SSTInfoConfig : public ConfigShared
{
public:
    typedef std::multimap<std::string, std::string> FilterMap_t;
    /** Create a new SSTInfo configuration and parse the Command Line. */
    SSTInfoConfig(bool suppress_print);
    ~SSTInfoConfig();

    /** Return the list of elements to be processed. */
    std::set<std::string> getElementsToProcessArray()
    {
        std::set<std::string> res;
        for ( auto& i : m_filters )
            res.insert(i.first);
        return res;
    }

    /** Clears the current filter map */
    void clearFilterMap() { m_filters.clear(); }

<<<<<<< HEAD
    /** Return the filter map */
=======
    /** @return Filter map */
>>>>>>> 9bfe411d
    FilterMap_t& getFilterMap() { return m_filters; }

    /** @return Bit field of various command line options enabled. */
    unsigned int getOptionBits() { return m_optionBits; }

    /** @return User defined path the XML File. */
    std::string& getXMLFilePath() { return m_XMLFilePath; }

    /** @return True if the debugging output is enabled, otherwise False */
    bool debugEnabled() const { return m_debugEnabled; }
    /** @return True if the m_filter multimap is emtpy, otherwise False */
    bool processAllElements() const { return m_filters.empty(); }
    /** @return True if command line options are enabled and verbose configuration is valid, otherwise False */
    bool doVerbose() const { return m_optionBits & CFG_VERBOSE; }
<<<<<<< HEAD
=======
    /** @return True if interactive is enabled, otherwise False */
>>>>>>> 9bfe411d
    bool interactiveEnabled() const { return m_interactive; }
    void addFilter(const std::string& name);

protected:
    std::string getUsagePrelude() override;

private:
    void outputUsage();

    int setPositionalArg(int UNUSED(num), const std::string& arg)
    {
        addFilter(arg);
        return 0;
    }

    // Functions to set options
    int printHelp(const std::string& UNUSED(arg))
    {
        printUsage();
        return 1;
    }

    int outputVersion(const std::string& UNUSED(arg))
    {
        fprintf(stderr, "SST Release Version %s\n", PACKAGE_VERSION);
        return 1;
    }

    int setEnableDebug(const std::string& UNUSED(arg))
    {
        m_debugEnabled = true;
        return 0;
    }

    int setNoDisplay(const std::string& UNUSED(arg))
    {
        m_optionBits &= ~CFG_OUTPUTHUMAN;
        return 0;
    }

    int setInteractive(const std::string& UNUSED(arg))
    {
        m_interactive = true;
        return 0;
    }

    int setXML(const std::string& UNUSED(arg))
    {
        m_optionBits |= CFG_OUTPUTXML;
        return 0;
    }

    int setXMLOutput(const std::string& UNUSED(arg))
    {
        m_XMLFilePath = arg;
        return 0;
    }

    int setLibs(const std::string& UNUSED(arg))
    {
        addFilter(arg);
        return 0;
    }

    int setQuiet(const std::string& UNUSED(arg))
    {
        m_optionBits &= ~CFG_VERBOSE;
        return 0;
    }

private:
    char*                    m_AppName;
    std::vector<std::string> m_elementsToProcess;
    unsigned int             m_optionBits;
    std::string              m_XMLFilePath;
    bool                     m_debugEnabled;
    bool                     m_interactive;
    FilterMap_t              m_filters;
};

/**
 * The SSTInfo representation of ElementLibraryInfo object.
 *
 * This class is used internally by SSTInfo to load and process
 * ElementLibraryInfo objects.
 */
class SSTLibraryInfo
{

public:
    /** Create a new SSTInfoElement_LibraryInfo object.
     * @param eli Pointer to an ElementLibraryInfo object.
     */
    SSTLibraryInfo(const std::string& name) : m_name(name) {}

    /** Return the Name of the Library. */
    // std::string getLibraryName() {if (m_eli && m_eli->name) return m_eli->name; else return ""; }
    std::string getLibraryName() { return m_name; }

<<<<<<< HEAD
    // Contains info strings for each individual component, subcomponent, etc.
    struct ComponentInfo
    {
        std::string                        componentName;
        std::vector<std::string>           stringIndexer; // Used to maintain order of strings in infoMap
        std::map<std::string, std::string> infoMap;
    };

    /** Return the map of all component info for the Library. */
    std::map<std::string, std::vector<ComponentInfo>> getComponentInfo() { return m_components; }

=======
>>>>>>> 9bfe411d
    /** Store all Library Information. */
    void setAllLibraryInfo();

    /** Output the Library Information.
     * @param LibIndex The Index of the Library.
     */
    void outputHumanReadable(std::ostream& os, int LibIndex);

    /** Create the formatted XML data of the Library.
     * @param Index The Index of the Library.
     * @param XMLParentElement The parent element to receive the XML data.
     */
    void outputXML(int Index, TiXmlNode* XMLParentElement);

    /** Put text into info map*/
    void setLibraryInfo(std::string baseName, std::string componentName, std::string info);

    /** Return text from info map based on filters */
    void outputText(std::stringstream& os);

    /** Set filters based on search term */
    void filterSearch(std::stringstream& outputStream, std::string tag, std::string searchTerm);

<<<<<<< HEAD
    /** Clear highlight characters from info strings */
    void clearHighlights();

    /** Filter output from info map */
    bool getFilter() { return m_libraryFilter; }
    void resetFilters(bool libFilter) { m_libraryFilter = libFilter, m_componentFilters.clear(); }
    void setLibraryFilter(bool filter) { m_libraryFilter = filter; }
    int setComponentFilter(std::string component) {
        for ( auto& pair : m_components) {
            for ( auto& comp : pair.second ) {
                if ( comp.componentName == component) {
                    m_componentFilters.push_back(component);
                    return 0;
                }
            }
        }
        return 1;
    }
=======
    /** Filter output from info map
     * @return True if the library filter is defined, otherwise False
     */
    bool getFilter() { return m_libraryFilter; }
    /**
     * Clears the component filter and sets the internal library filter status
     * @param libFilter
     */
    void resetFilters(bool libFilter) { m_libraryFilter = libFilter, m_componentFilters.clear(); }
    /**
     * Sets the internal library filter status
     * @param libFilter
     */
    void setLibraryFilter(bool filter) { m_libraryFilter = filter; }
    /**
     * Adds the component filter string to the end of the internal vector of components
     * @param component
     */
    void setComponentFilter(std::string component) { m_componentFilters.push_back(component); }
>>>>>>> 9bfe411d

    template <class BaseType>
    void setAllLibraryInfo();
    template <class BaseType>
    void outputHumanReadable(std::ostream& os, bool printAll);
    template <class BaseType>
    void outputXML(TiXmlElement* node);

    std::string getLibraryDescription() { return ""; }

private:
<<<<<<< HEAD
=======
    // Contains info strings for each individual component, subcomponent, etc.
    struct ComponentInfo
    {
        std::string                        componentName;
        std::vector<std::string>           stringIndexer; // Used to maintain order of strings in infoMap
        std::map<std::string, std::string> infoMap;
    };

>>>>>>> 9bfe411d
    // Stores all component info, keyed by their "BaseTypes" (component, subcomponent, module, etc.)
    std::map<std::string, std::vector<ComponentInfo>> m_components;
    std::vector<std::string>                          m_componentNames;
    bool                                              m_libraryFilter = false;
    std::vector<std::string>                          m_componentFilters;
    std::string                                       m_name;
<<<<<<< HEAD

    /** Trim whitespace from strings */
    inline void 
    _ltrim(std::string &s) {
        s.erase(s.begin(), std::find_if(s.begin(), s.end(), [](unsigned char ch) {
            return !std::isspace(ch);
        }));
    }

    inline void 
    _rtrim(std::string &s) {
        s.erase(std::find_if(s.rbegin(), s.rend(), [](unsigned char ch) {
            return !std::isspace(ch);
        }).base(), s.end());
    }

    inline std::string
    trim(std::string s) {
        _ltrim(s);
        _rtrim(s);
        return s;
    }
=======
>>>>>>> 9bfe411d
};

#ifdef HAVE_CURSES
#include <ncurses.h>
/**
 * Handles all ncurses window operations for interactive SSTInfo.
 */
class InteractiveWindow
{
public:
    InteractiveWindow()
    {
        info    = newwin(LINES - 3, COLS, 0, 0);
        console = newwin(3, COLS, LINES - 3, 0);
    }

    /* Draw/redraw info and console windows */
    void draw(bool drawConsole = true);

    /* Toggle display of the autofill box */
    void toggleAutofillBox();

    /* Start up the interactive window */
    void start();

    /* Main loop for user input */
    void getInput();

    /* Prints SST-info text to the info window */
    void printInfo();

    void printConsole(const char* input) { wprintw(console, input); }
    void resetCursor(int pos) { wmove(console, 1, pos); }
    int  getCursorPos() { return getcurx(console); }

private:
    WINDOW* info;
    WINDOW* console;
    WINDOW* autofillBox;
    bool    autofillEnabled;
};
#endif

} // namespace SST


#endif // SST_CORE_SST_INFO_H<|MERGE_RESOLUTION|>--- conflicted
+++ resolved
@@ -56,11 +56,7 @@
     /** Clears the current filter map */
     void clearFilterMap() { m_filters.clear(); }
 
-<<<<<<< HEAD
-    /** Return the filter map */
-=======
     /** @return Filter map */
->>>>>>> 9bfe411d
     FilterMap_t& getFilterMap() { return m_filters; }
 
     /** @return Bit field of various command line options enabled. */
@@ -75,10 +71,7 @@
     bool processAllElements() const { return m_filters.empty(); }
     /** @return True if command line options are enabled and verbose configuration is valid, otherwise False */
     bool doVerbose() const { return m_optionBits & CFG_VERBOSE; }
-<<<<<<< HEAD
-=======
     /** @return True if interactive is enabled, otherwise False */
->>>>>>> 9bfe411d
     bool interactiveEnabled() const { return m_interactive; }
     void addFilter(const std::string& name);
 
@@ -178,7 +171,6 @@
     // std::string getLibraryName() {if (m_eli && m_eli->name) return m_eli->name; else return ""; }
     std::string getLibraryName() { return m_name; }
 
-<<<<<<< HEAD
     // Contains info strings for each individual component, subcomponent, etc.
     struct ComponentInfo
     {
@@ -190,8 +182,6 @@
     /** Return the map of all component info for the Library. */
     std::map<std::string, std::vector<ComponentInfo>> getComponentInfo() { return m_components; }
 
-=======
->>>>>>> 9bfe411d
     /** Store all Library Information. */
     void setAllLibraryInfo();
 
@@ -215,14 +205,30 @@
     /** Set filters based on search term */
     void filterSearch(std::stringstream& outputStream, std::string tag, std::string searchTerm);
 
-<<<<<<< HEAD
     /** Clear highlight characters from info strings */
     void clearHighlights();
 
-    /** Filter output from info map */
+    /** Filter output from info map
+     * @return True if the library filter is defined, otherwise False
+     */
     bool getFilter() { return m_libraryFilter; }
+
+    /**
+     * Clears the component filter and sets the internal library filter status
+     * @param libFilter
+     */
     void resetFilters(bool libFilter) { m_libraryFilter = libFilter, m_componentFilters.clear(); }
+
+    /**
+     * Sets the internal library filter status
+     * @param libFilter
+     */
     void setLibraryFilter(bool filter) { m_libraryFilter = filter; }
+    
+    /**
+     * Adds the component filter string to the end of the internal vector of components
+     * @param component
+     */
     int setComponentFilter(std::string component) {
         for ( auto& pair : m_components) {
             for ( auto& comp : pair.second ) {
@@ -234,27 +240,6 @@
         }
         return 1;
     }
-=======
-    /** Filter output from info map
-     * @return True if the library filter is defined, otherwise False
-     */
-    bool getFilter() { return m_libraryFilter; }
-    /**
-     * Clears the component filter and sets the internal library filter status
-     * @param libFilter
-     */
-    void resetFilters(bool libFilter) { m_libraryFilter = libFilter, m_componentFilters.clear(); }
-    /**
-     * Sets the internal library filter status
-     * @param libFilter
-     */
-    void setLibraryFilter(bool filter) { m_libraryFilter = filter; }
-    /**
-     * Adds the component filter string to the end of the internal vector of components
-     * @param component
-     */
-    void setComponentFilter(std::string component) { m_componentFilters.push_back(component); }
->>>>>>> 9bfe411d
 
     template <class BaseType>
     void setAllLibraryInfo();
@@ -266,24 +251,12 @@
     std::string getLibraryDescription() { return ""; }
 
 private:
-<<<<<<< HEAD
-=======
-    // Contains info strings for each individual component, subcomponent, etc.
-    struct ComponentInfo
-    {
-        std::string                        componentName;
-        std::vector<std::string>           stringIndexer; // Used to maintain order of strings in infoMap
-        std::map<std::string, std::string> infoMap;
-    };
-
->>>>>>> 9bfe411d
     // Stores all component info, keyed by their "BaseTypes" (component, subcomponent, module, etc.)
     std::map<std::string, std::vector<ComponentInfo>> m_components;
     std::vector<std::string>                          m_componentNames;
     bool                                              m_libraryFilter = false;
     std::vector<std::string>                          m_componentFilters;
     std::string                                       m_name;
-<<<<<<< HEAD
 
     /** Trim whitespace from strings */
     inline void 
@@ -306,8 +279,6 @@
         _rtrim(s);
         return s;
     }
-=======
->>>>>>> 9bfe411d
 };
 
 #ifdef HAVE_CURSES
