--- conflicted
+++ resolved
@@ -28,19 +28,8 @@
 #include <signal.h>
 #include <thread>
 #include <unordered_map>
-
-<<<<<<< HEAD
-#include "sst/core/output.h"
-#include "sst/core/clock.h"
-#include "sst/core/oneshot.h"
-#include "sst/core/unitAlgebra.h"
-#include "sst/core/rankInfo.h"
-
-#include "sst/core/componentInfo.h"
-
 #include <cstdio>
-=======
->>>>>>> 9b62f1e9
+
 /* Forward declare for Friendship */
 extern int main(int argc, char** argv);
 
@@ -377,7 +366,6 @@
     /** Output */
     static Output   sim_output;
 
-<<<<<<< HEAD
     /** Performance Tracking Information **/
 
     #ifdef PERFORMANCE_INSTRUMENTING
@@ -426,20 +414,12 @@
     std::string clockResolution = "us";
     #endif
 
-    Mode_t   runMode;
-    SimTime_t        currentSimCycle;
-    SimTime_t        endSimCycle;
-    int              currentPriority;
-    RankInfo         my_rank;
-    RankInfo         num_ranks;
-=======
     Mode_t    runMode;
     SimTime_t currentSimCycle;
     SimTime_t endSimCycle;
     int       currentPriority;
     RankInfo  my_rank;
     RankInfo  num_ranks;
->>>>>>> 9b62f1e9
 
     std::string                 output_directory;
     static SharedRegionManager* sharedRegionManager;
