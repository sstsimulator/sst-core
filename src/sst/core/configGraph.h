// -*- c++ -*-

// Copyright 2009-2025 NTESS. Under the terms
// of Contract DE-NA0003525 with NTESS, the U.S.
// Government retains certain rights in this software.
//
// Copyright (c) 2009-2025, NTESS
// All rights reserved.
//
// This file is part of the SST software package. For license
// information, see the LICENSE file in the top level directory of the
// distribution.

#ifndef SST_CORE_CONFIGGRAPH_H
#define SST_CORE_CONFIGGRAPH_H

#include "sst/core/params.h"
#include "sst/core/rankInfo.h"
#include "sst/core/serialization/serializable.h"
#include "sst/core/sparseVectorMap.h"
#include "sst/core/sst_types.h"
#include "sst/core/statapi/statbase.h"
#include "sst/core/statapi/statoutput.h"
#include "sst/core/unitAlgebra.h"

#include <climits>
#include <map>
#include <set>
#include <vector>

using namespace SST::Statistics;

namespace SST {

class Simulation_impl;

class Config;
class TimeLord;
class ConfigGraph;

typedef SparseVectorMap<ComponentId_t> ComponentIdMap_t;
typedef std::vector<LinkId_t>          LinkIdMap_t;

/** Represents the configuration of a generic Link */
class ConfigLink : public SST::Core::Serialization::serializable
{
public:
    LinkId_t      id;             /*!< ID of this link */
    std::string   name;           /*!< Name of this link */
    ComponentId_t component[2];   /*!< IDs of the connected components */
    std::string   port[2];        /*!< Names of the connected ports */
    SimTime_t     latency[2];     /*!< Latency from each side */
    std::string   latency_str[2]; /*!< Temp string holding latency */

    LinkId_t order;  /*!< Number of components currently referring to this Link.  After graph construction, it will
                       be repurposed to hold the enforce_order value */
    bool     no_cut; /*!< If set to true, partitioner will not make a cut through this Link */

    // inline const std::string& key() const { return name; }
    inline LinkId_t key() const { return id; }

    /** Return the minimum latency of this link (from both sides) */
    SimTime_t getMinLatency() const
    {
        if ( latency[0] < latency[1] ) return latency[0];
        return latency[1];
    }

    /** Print the Link information */
    void print(std::ostream& os) const
    {
        os << "Link " << name << " (id = " << id << ")" << std::endl;
        os << "  component[0] = " << component[0] << std::endl;
        os << "  port[0] = " << port[0] << std::endl;
        os << "  latency[0] = " << latency[0] << std::endl;
        os << "  component[1] = " << component[1] << std::endl;
        os << "  port[1] = " << port[1] << std::endl;
        os << "  latency[1] = " << latency[1] << std::endl;
    }

    /* Do not use.  For serialization only */
    ConfigLink() {}

    void serialize_order(SST::Core::Serialization::serializer& ser) override
    {
        ser& id;
        ser& name;
        ser& component[0];
        ser& component[1];
        ser& port[0];
        ser& port[1];
        ser& latency[0];
        ser& latency[1];
        ser& latency_str[0];
        ser& latency_str[1];
        ser& order;
    }

    ImplementSerializable(SST::ConfigLink)

private:
    friend class ConfigGraph;
    ConfigLink(LinkId_t id) : id(id), no_cut(false)
    {
        order = 0;

        // Initialize the component data items
        component[0] = ULONG_MAX;
        component[1] = ULONG_MAX;
    }

    ConfigLink(LinkId_t id, const std::string& n) : id(id), no_cut(false)
    {
        order = 0;
        name  = n;

        // Initialize the component data items
        component[0] = ULONG_MAX;
        component[1] = ULONG_MAX;
    }

    void updateLatencies(TimeLord*);
};

class ConfigStatistic : public SST::Core::Serialization::serializable
{
public:
    StatisticId_t id; /*!< Unique ID of this statistic */
    Params        params;
    bool          shared = false;
    std::string   name;

    ConfigStatistic(StatisticId_t _id, bool _shared = false, std::string _name = "") :
        id(_id),
        shared(_shared),
        name(_name)
    {}

    ConfigStatistic() : id(stat_null_id) {}

    ConfigStatistic(const ConfigStatistic& o) : id(o.id), params(o.params), shared(o.shared), name(o.name) {}

    inline const StatisticId_t& getId() const { return id; }

    void addParameter(const std::string& key, const std::string& value, bool overwrite);

    void serialize_order(SST::Core::Serialization::serializer& ser) override
    {
        ser& id;
        ser& shared;
        ser& name;
        ser& params;
    }

    ImplementSerializable(ConfigStatistic)

    static constexpr StatisticId_t stat_null_id = std::numeric_limits<StatisticId_t>::max();
};

class ConfigStatGroup : public SST::Core::Serialization::serializable
{
public:
    std::string                   name;
    std::map<std::string, Params> statMap;
    std::vector<ComponentId_t>    components;
    size_t                        outputID;
    UnitAlgebra                   outputFrequency;

    ConfigStatGroup(const std::string& name) : name(name), outputID(0) {}
    ConfigStatGroup() {} /* Do not use */

    bool addComponent(ComponentId_t id);
    bool addStatistic(const std::string& name, Params& p);
    bool setOutput(size_t id);
    bool setFrequency(const std::string& freq);

    /**
     * Checks to make sure that all components in the group support all
     * of the statistics as configured in the group.
     * @return pair of:  bool for OK, string for error message (if any)
     */
    std::pair<bool, std::string> verifyStatsAndComponents(const ConfigGraph* graph);

    void serialize_order(SST::Core::Serialization::serializer& ser) override
    {
        ser& name;
        ser& statMap;
        ser& components;
        ser& outputID;
        ser& outputFrequency;
    }

    ImplementSerializable(SST::ConfigStatGroup)
};

class ConfigStatOutput : public SST::Core::Serialization::serializable
{
public:
    std::string type;
    Params      params;

    ConfigStatOutput(const std::string& type) : type(type) {}
    ConfigStatOutput() {}

    void addParameter(const std::string& key, const std::string& val) { params.insert(key, val); }

    void serialize_order(SST::Core::Serialization::serializer& ser) override
    {
        ser& type;
        ser& params;
    }

    ImplementSerializable(SST::ConfigStatOutput)
};

typedef SparseVectorMap<LinkId_t, ConfigLink*> ConfigLinkMap_t;

/**
   Class that represents a PortModule in ConfigGraph
 */
class ConfigPortModule : public SST::Core::Serialization::serializable
{
public:
    std::string type;
    Params      params;

    ConfigPortModule() = default;
    ConfigPortModule(const std::string& type, const Params& params) : type(type), params(params) {}

    void serialize_order(SST::Core::Serialization::serializer& ser) override
    {
        ser& type;
        ser& params;
    }
    ImplementSerializable(SST::ConfigPortModule)
};


/** Represents the configuration of a generic component */
class ConfigComponent : public SST::Core::Serialization::serializable
{
    friend class ComponentInfo;

public:
    ComponentId_t         id;            /*!< Unique ID of this component */
    ConfigGraph*          graph;         /*!< Graph that this component belongs to */
    std::string           name;          /*!< Name of this component, or slot name for subcomp */
    int                   slot_num;      /*!< Slot number.  Only valid for subcomponents */
    std::string           type;          /*!< Type of this component */
    float                 weight;        /*!< Partitioning weight for this component */
    RankInfo              rank;          /*!< Parallel Rank for this component */
    std::vector<LinkId_t> links;         /*!< List of links connected */
    Params                params;        /*!< Set of Parameters */
    uint8_t               statLoadLevel; /*!< Statistic load level for this component */

<<<<<<< HEAD
    std::map<std::string, StatisticId_t>
                    enabledStatNames; /*!< Map of explicitly enabled statistic names to unique IDs */
    bool            enabledAllStats;  /*!< Whether all stats in this (sub)component have been enabled */
    ConfigStatistic allStatConfig;    /*!< If all stats are enabled, the config information for the stats */
=======
    std::map<std::string, std::vector<ConfigPortModule>> portModules;
    std::map<std::string, StatisticId_t>                 enabledStatNames;
    bool                                                 enabledAllStats;
    ConfigStatistic                                      allStatConfig;
>>>>>>> 030a2d4c

    std::vector<ConfigComponent*> subComponents; /*!< List of subcomponents */
    std::vector<double>           coords;
    uint16_t nextSubID;  /*!< Next subID to use for children, if component, if subcomponent, subid of parent */
    uint16_t nextStatID; /*!< Next statID to use for children */
    bool     visited;    /*! Used when traversing graph to indicate component was visited already */

    static constexpr ComponentId_t null_id = std::numeric_limits<ComponentId_t>::max();

    inline const ComponentId_t& key() const { return id; }

    /** Print Component information */
    void print(std::ostream& os) const;

    ConfigComponent* cloneWithoutLinks(ConfigGraph* new_graph) const;
    ConfigComponent* cloneWithoutLinksOrParams(ConfigGraph* new_graph) const;
    void             setConfigGraphPointer(ConfigGraph* graph_ptr);

    ~ConfigComponent() {}
    ConfigComponent() :
        id(null_id),
        statLoadLevel(STATISTICLOADLEVELUNINITIALIZED),
        enabledAllStats(false),
        nextSubID(1),
        visited(false)
    {}

    StatisticId_t getNextStatisticID();

    ConfigComponent* getParent() const;
    std::string      getFullName() const;

    void                   setRank(RankInfo r);
    void                   setWeight(double w);
    void                   setCoordinates(const std::vector<double>& c);
    void                   addParameter(const std::string& key, const std::string& value, bool overwrite);
    ConfigComponent*       addSubComponent(const std::string& name, const std::string& type, int slot);
    ConfigComponent*       findSubComponent(ComponentId_t);
    const ConfigComponent* findSubComponent(ComponentId_t) const;
    ConfigComponent*       findSubComponentByName(const std::string& name);
    ConfigStatistic*       findStatistic(const std::string& name) const;
    ConfigStatistic*       insertStatistic(StatisticId_t id);
    ConfigStatistic*       findStatistic(StatisticId_t) const;
    ConfigStatistic*
    enableStatistic(const std::string& statisticName, const SST::Params& params, bool recursively = false);
    ConfigStatistic* createStatistic();
    bool             reuseStatistic(const std::string& statisticName, StatisticId_t sid);
    void             addStatisticParameter(
                    const std::string& statisticName, const std::string& param, const std::string& value, bool recursively = false);
    void setStatisticParameters(const std::string& statisticName, const Params& params, bool recursively = false);
    void setStatisticLoadLevel(uint8_t level, bool recursively = false);

    void                     addGlobalParamSet(const std::string& set) { params.addGlobalParamSet(set); }
    std::vector<std::string> getParamsLocalKeys() const { return params.getLocalKeys(); }
    std::vector<std::string> getSubscribedGlobalParamSets() const { return params.getSubscribedGlobalParamSets(); }

    void addPortModule(const std::string& port, const std::string& type, const Params& params);

    std::vector<LinkId_t> allLinks() const;

    // Gets all the links to return, then clears links from self and
    // all subcomponents.  Used when splitting graphs.
    std::vector<LinkId_t> clearAllLinks();

    void serialize_order(SST::Core::Serialization::serializer& ser) override
    {
        ser& id;
        ser& name;
        ser& slot_num;
        ser& type;
        ser& weight;
        ser& rank.rank;
        ser& rank.thread;
        ser& links;
        ser& params;
        ser& enabledStatNames;
        ser& enabledAllStats;
<<<<<<< HEAD
        ser& statistics_;
=======
        ser& statistics;
        ser& portModules;
>>>>>>> 030a2d4c
        ser& enabledAllStats;
        ser& allStatConfig;
        ser& statLoadLevel;
        ser& subComponents;
        ser& coords;
        ser& nextSubID;
        ser& nextStatID;
    }

    ImplementSerializable(SST::ConfigComponent)

private:
    std::map<StatisticId_t, ConfigStatistic>
        statistics_; /* Map of explicitly enabled stat IDs to config info for each stat */

    ComponentId_t getNextSubComponentID();

    friend class ConfigGraph;
    /** Checks to make sure port names are valid and that a port isn't used twice
     */
    void checkPorts() const;

    /** Create a new Component */
    ConfigComponent(
        ComponentId_t id, ConfigGraph* graph, const std::string& name, const std::string& type, float weight,
        RankInfo rank) :
        id(id),
        graph(graph),
        name(name),
        type(type),
        weight(weight),
        rank(rank),
        statLoadLevel(STATISTICLOADLEVELUNINITIALIZED),
        enabledAllStats(false),
        nextSubID(1),
        nextStatID(1)
    {
        coords.resize(3, 0.0);
    }

    ConfigComponent(
        ComponentId_t id, ConfigGraph* graph, uint16_t parent_subid, const std::string& name, int slot_num,
        const std::string& type, float weight, RankInfo rank) :
        id(id),
        graph(graph),
        name(name),
        slot_num(slot_num),
        type(type),
        weight(weight),
        rank(rank),
        statLoadLevel(STATISTICLOADLEVELUNINITIALIZED),
        enabledAllStats(false),
        nextSubID(parent_subid),
        nextStatID(parent_subid)
    {
        coords.resize(3, 0.0);
    }
};

/** Map names to Links */
// typedef std::map<std::string,ConfigLink> ConfigLinkMap_t;
// typedef SparseVectorMap<std::string,ConfigLink> ConfigLinkMap_t;
/** Map IDs to Components */
typedef SparseVectorMap<ComponentId_t, ConfigComponent*> ConfigComponentMap_t;
/** Map names to Components */
typedef std::map<std::string, ComponentId_t>             ConfigComponentNameMap_t;
/** Map names to Parameter Sets: XML only */
typedef std::map<std::string, Params*>                   ParamsMap_t;
/** Map names to variable values:  XML only */
typedef std::map<std::string, std::string>               VariableMap_t;

class PartitionGraph;

/** A Configuration Graph
 *  A graph representing Components and Links
 */
class ConfigGraph : public SST::Core::Serialization::serializable
{
public:
    /** Print the configuration graph */
    void print(std::ostream& os) const
    {
        os << "Printing graph" << std::endl;
        for ( ConfigComponentMap_t::const_iterator i = comps_.begin(); i != comps_.end(); ++i ) {
            (*i)->print(os);
        }
    }

    ConfigGraph() : nextComponentId(0)
    {
        links_.clear();
        comps_.clear();
        // Init the statistic output settings
        stat_load_level_ = STATISTICSDEFAULTLOADLEVEL;
        stat_outputs_.emplace_back(STATISTICSDEFAULTOUTPUTNAME);
        // Output is only used for warnings or fatal that should go to stderr
        Output& o = Output::getDefaultObject();
        output.init(o.getPrefix(), o.getVerboseLevel(), o.getVerboseMask(), Output::STDERR);
    }

    ~ConfigGraph()
    {
        for ( auto comp : comps_ ) {
            delete comp;
        }
    }

    size_t getNumComponents() { return comps_.data.size(); }

    size_t getNumComponentsInMPIRank(uint32_t rank);

    /** Helper function to set all the ranks to the same value */
    void setComponentRanks(RankInfo rank);
    /** Checks to see if rank contains at least one component */
    bool containsComponentInRank(RankInfo rank);
    /** Verify that all components have valid Ranks assigned */
    bool checkRanks(RankInfo ranks);

    // API for programmatic initialization
    /** Create a new component */
    ComponentId_t addComponent(const std::string& name, const std::string& type);

    /** Add a parameter to a global param set */
    void addGlobalParam(const std::string& global_set, const std::string& key, const std::string& value);

    /** Set the statistic output module */
    void setStatisticOutput(const std::string& name);

    /** Add parameter to the statistic output module */
    void addStatisticOutputParameter(const std::string& param, const std::string& value);

    /** Set a set of parameter to the statistic output module */
    void setStatisticOutputParams(const Params& p);

    /** Set the statistic system load level */
    void setStatisticLoadLevel(uint8_t loadLevel);

    std::vector<ConfigStatOutput>& getStatOutputs() { return stat_outputs_; }

    const ConfigStatOutput& getStatOutput(size_t index = 0) const { return stat_outputs_[index]; }

    long getStatLoadLevel() const { return stat_load_level_; }

    /** Add a Link to a Component on a given Port */
    void addLink(
        ComponentId_t comp_id, const std::string& link_name, const std::string& port, const std::string& latency_str,
        bool no_cut = false);

    /** Set a Link to be no-cut */
    void setLinkNoCut(const std::string& link_name);

    /** Perform any post-creation cleanup processes */
    void postCreationCleanup();

    /** Check the graph for Structural errors */
    bool checkForStructuralErrors();

    // Temporary until we have a better API
    /** Return the map of components */
    ConfigComponentMap_t& getComponentMap() { return comps_; }

    const std::map<std::string, ConfigStatGroup>& getStatGroups() const { return stat_groups_; }
    ConfigStatGroup*                              getStatGroup(const std::string& name)
    {
        auto found = stat_groups_.find(name);
        if ( found == stat_groups_.end() ) {
            bool ok;
            std::tie(found, ok) = stat_groups_.emplace(name, name);
        }
        return &(found->second);
    }

    bool                   containsComponent(ComponentId_t id) const;
    ConfigComponent*       findComponent(ComponentId_t);
    ConfigComponent*       findComponentByName(const std::string& name);
    const ConfigComponent* findComponent(ComponentId_t) const;

    bool             containsStatistic(StatisticId_t id) const;
    ConfigStatistic* findStatistic(StatisticId_t) const;

    /** Return the map of links */
    ConfigLinkMap_t& getLinkMap() { return links_; }

    ConfigGraph* getSubGraph(uint32_t start_rank, uint32_t end_rank);
    ConfigGraph* getSubGraph(const std::set<uint32_t>& rank_set);

    ConfigGraph* splitGraph(const std::set<uint32_t>& orig_rank_set, const std::set<uint32_t>& new_rank_set);

    PartitionGraph* getPartitionGraph();
    PartitionGraph* getCollapsedPartitionGraph();
    void            annotateRanks(PartitionGraph* graph);
    void            getConnectedNoCutComps(ComponentId_t start, std::set<ComponentId_t>& group);

    void setComponentConfigGraphPointers();
    void serialize_order(SST::Core::Serialization::serializer& ser) override
    {
        ser& links_;
        ser& comps_;
        ser& stat_outputs_;
        ser& stat_load_level_;
        ser& stat_groups_;
        if ( ser.mode() == SST::Core::Serialization::serializer::UNPACK ) {
            // Need to reintialize the ConfigGraph ptrs in the
            // ConfigComponents
            setComponentConfigGraphPointers();
        }
    }

private:
    friend class Simulation_impl;
    friend class SSTSDLModelDefinition;

    Output output;

    ComponentId_t nextComponentId;

    ConfigLinkMap_t                        links_;         // SparseVectorMap
    ConfigComponentMap_t                   comps_;         // SparseVectorMap
    ConfigComponentNameMap_t               comps_by_name_; // std::map
    std::map<std::string, ConfigStatGroup> stat_groups_;

    std::map<std::string, LinkId_t> link_names_;

    std::vector<ConfigStatOutput> stat_outputs_; // [0] is default
    uint8_t                       stat_load_level_;

    ImplementSerializable(SST::ConfigGraph)

    // Filter class
    class GraphFilter
    {
        ConfigGraph*              ograph_;
        ConfigGraph*              ngraph_;
        const std::set<uint32_t>& oset_;
        const std::set<uint32_t>& nset_;

    public:
        GraphFilter(
            ConfigGraph* original_graph, ConfigGraph* new_graph, const std::set<uint32_t>& original_rank_set,
            const std::set<uint32_t>& new_rank_set);

        ConfigLink*      operator()(ConfigLink* link);
        ConfigComponent* operator()(ConfigComponent* comp);
    };
};

class PartitionComponent
{
public:
    ComponentId_t id;
    float         weight;
    RankInfo      rank;
    LinkIdMap_t   links;

    ComponentIdMap_t group;

    PartitionComponent(const ConfigComponent* cc)
    {
        id     = cc->id;
        weight = cc->weight;
        rank   = cc->rank;
    }

    PartitionComponent(LinkId_t id) : id(id), weight(0), rank(RankInfo(RankInfo::UNASSIGNED, 0)) {}

    // PartitionComponent(ComponentId_t id, ConfigGraph* graph, const ComponentIdMap_t& group);
    void print(std::ostream& os, const PartitionGraph* graph) const;

    inline ComponentId_t key() const { return id; }
};

class PartitionLink
{
public:
    LinkId_t      id;
    ComponentId_t component[2];
    SimTime_t     latency[2];
    bool          no_cut;

    PartitionLink(const ConfigLink& cl)
    {
        id           = cl.id;
        component[0] = cl.component[0];
        component[1] = cl.component[1];
        latency[0]   = cl.latency[0];
        latency[1]   = cl.latency[1];
        no_cut       = cl.no_cut;
    }

    inline LinkId_t key() const { return id; }

    /** Return the minimum latency of this link (from both sides) */
    SimTime_t getMinLatency() const
    {
        if ( latency[0] < latency[1] ) return latency[0];
        return latency[1];
    }

    /** Print the Link information */
    void print(std::ostream& os) const
    {
        os << "    Link " << id << std::endl;
        os << "      component[0] = " << component[0] << std::endl;
        os << "      latency[0] = " << latency[0] << std::endl;
        os << "      component[1] = " << component[1] << std::endl;
        os << "      latency[1] = " << latency[1] << std::endl;
    }
};

typedef SparseVectorMap<ComponentId_t, PartitionComponent*> PartitionComponentMap_t;
typedef SparseVectorMap<LinkId_t, PartitionLink>            PartitionLinkMap_t;

class PartitionGraph
{
private:
    PartitionComponentMap_t comps_;
    PartitionLinkMap_t      links_;

public:
    /** Print the configuration graph */
    void print(std::ostream& os) const
    {
        os << "Printing graph" << std::endl;
        for ( PartitionComponentMap_t::const_iterator i = comps_.begin(); i != comps_.end(); ++i ) {
            (*i)->print(os, this);
        }
    }

    PartitionComponentMap_t& getComponentMap() { return comps_; }
    PartitionLinkMap_t&      getLinkMap() { return links_; }

    const PartitionLink& getLink(LinkId_t id) const { return links_[id]; }

    size_t getNumComponents() { return comps_.size(); }
};

} // namespace SST

#endif // SST_CORE_CONFIGGRAPH_H<|MERGE_RESOLUTION|>--- conflicted
+++ resolved
@@ -253,17 +253,11 @@
     Params                params;        /*!< Set of Parameters */
     uint8_t               statLoadLevel; /*!< Statistic load level for this component */
 
-<<<<<<< HEAD
+    std::map<std::string, std::vector<ConfigPortModule>> portModules;
     std::map<std::string, StatisticId_t>
                     enabledStatNames; /*!< Map of explicitly enabled statistic names to unique IDs */
     bool            enabledAllStats;  /*!< Whether all stats in this (sub)component have been enabled */
     ConfigStatistic allStatConfig;    /*!< If all stats are enabled, the config information for the stats */
-=======
-    std::map<std::string, std::vector<ConfigPortModule>> portModules;
-    std::map<std::string, StatisticId_t>                 enabledStatNames;
-    bool                                                 enabledAllStats;
-    ConfigStatistic                                      allStatConfig;
->>>>>>> 030a2d4c
 
     std::vector<ConfigComponent*> subComponents; /*!< List of subcomponents */
     std::vector<double>           coords;
@@ -341,12 +335,8 @@
         ser& params;
         ser& enabledStatNames;
         ser& enabledAllStats;
-<<<<<<< HEAD
         ser& statistics_;
-=======
-        ser& statistics;
         ser& portModules;
->>>>>>> 030a2d4c
         ser& enabledAllStats;
         ser& allStatConfig;
         ser& statLoadLevel;
