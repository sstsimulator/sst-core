// Copyright 2009-2021 NTESS. Under the terms
// of Contract DE-NA0003525 with NTESS, the U.S.
// Government retains certain rights in this software.
//
// Copyright (c) 2009-2021, NTESS
// All rights reserved.
//
// This file is part of the SST software package. For license
// information, see the LICENSE file in the top level directory of the
// distribution.

#include "sst_config.h"

#include "sst/core/impl/partitioners/simplepart.h"

#include "sst/core/configGraph.h"
#include "sst/core/warnmacros.h"

#include <map>
#include <stdlib.h>
#include <vector>

using namespace std;

namespace SST {
namespace IMPL {
namespace Partition {

SimplePartitioner::SimplePartitioner(RankInfo total_ranks, RankInfo UNUSED(my_rank), int UNUSED(verbosity)) :
    SSTPartitioner(),
    world_size(total_ranks),
    total_parts(world_size.rank * world_size.thread)
{}

SimplePartitioner::SimplePartitioner() :
    SSTPartitioner(),
    world_size(RankInfo(1, 1)),
    total_parts(world_size.rank * world_size.thread)
{}

static inline int
pow2(int step)
{
    int value = 1;

    for ( int i = 0; i < step; i++ ) {
        value *= 2;
    }

    return value;
}

// Find the index of a specific component in this array
static inline int
findIndex(ComponentId_t* theArray, const int length, ComponentId_t findThis)
{
    int index = -1;

    for ( int i = 0; i < length; i++ ) {
        if ( theArray[i] == findThis ) {
            index = i;
            break;
        }
    }

    return index;
}

// Cost up all of the links between two sets (that is all links which originate in A
// and connect to a vertex in B
static SimTime_t
cost_external_links(
    ComponentId_t* setA, const int lengthA, ComponentId_t* setB, const int lengthB,
    map<ComponentId_t, map<ComponentId_t, SimTime_t>*>& timeTable)
{

    SimTime_t cost = 0;

    for ( int i = 0; i < lengthA; i++ ) {
        map<ComponentId_t, SimTime_t>* compMap = timeTable[setA[i]];

        for ( map<ComponentId_t, SimTime_t>::const_iterator compMapItr = compMap->begin(); compMapItr != compMap->end();
              compMapItr++ ) {

            if ( findIndex(setB, lengthB, compMapItr->first) > -1 ) { cost += compMapItr->second; }
        }
    }

    return cost;
}

// Perform one step of the recursive algorithm to partition the graph
void
SimplePartitioner::simple_partition_step(
    PartitionComponentMap_t& component_map, ComponentId_t* setA, const int lengthA, int rankA, ComponentId_t* setB,
    const int lengthB, int rankB, map<ComponentId_t, map<ComponentId_t, SimTime_t>*> timeTable, int step)
{

    SimTime_t costExt = cost_external_links(setA, lengthA, setB, lengthB, timeTable);

    for ( int i = 0; i < lengthA; i++ ) {
        for ( int j = 0; j < lengthB; j++ ) {
            ComponentId_t tempA = setA[i];
            setA[i]             = setB[j];
            setB[j]             = tempA;

            SimTime_t newCost = cost_external_links(setA, lengthA, setB, lengthB, timeTable);

            // check higher? if yes then keep otherwise swap back
            if ( newCost >= costExt ) { costExt = newCost; }
            else {
                ComponentId_t tempB = setB[j];
                setB[j]             = setA[i];
                setA[i]             = tempB;
            }
        }
    }

    /////////////////////////////////////////////////////////////////////////////////////
    // Sub-divide and repeat
    for ( int i = 0; i < lengthA; i++ ) {
        component_map[setA[i]]->rank = convertPartNum(rankA);
    }

    for ( int i = 0; i < lengthB; i++ ) {
        component_map[setB[i]]->rank = convertPartNum(rankB);
    }

    const uint32_t A1_rank = rankA;
    const uint32_t A2_rank = rankA + pow2(step);

    if ( A2_rank < total_parts ) {
        const int lengthA1 = lengthA % 2 == 1 ? (lengthA / 2) + 1 : (lengthA / 2);
        const int lengthA2 = lengthA / 2;

        ComponentId_t* setA1 = (ComponentId_t*)malloc(sizeof(ComponentId_t) * lengthA1);
        ComponentId_t* setA2 = (ComponentId_t*)malloc(sizeof(ComponentId_t) * lengthA2);

        int A1index = 0;
        int A2index = 0;

        for ( int i = 0; i < lengthA; i++ ) {
            if ( i % 2 == 0 ) { setA1[A1index++] = setA[i]; }
            else {
                setA2[A2index++] = setA[i];
            }
        }

        simple_partition_step(component_map, setA1, lengthA1, A1_rank, setA2, lengthA2, A2_rank, timeTable, step + 1);

        free(setA1);
        free(setA2);
    }

    const uint32_t B1_rank = rankB;
    const uint32_t B2_rank = rankB + pow2(step);

    if ( B2_rank < total_parts ) {
        const int lengthB1 = lengthB % 2 == 1 ? (lengthB / 2) + 1 : (lengthB / 2);
        const int lengthB2 = lengthB / 2;

        ComponentId_t* setB1 = (ComponentId_t*)malloc(sizeof(ComponentId_t) * lengthB1);
        ComponentId_t* setB2 = (ComponentId_t*)malloc(sizeof(ComponentId_t) * lengthB2);

        int B1index = 0;
        int B2index = 0;

        for ( int i = 0; i < lengthB; i++ ) {
            if ( i % 2 == 0 ) { setB1[B1index++] = setB[i]; }
            else {
                setB2[B2index++] = setB[i];
            }
        }

        simple_partition_step(component_map, setB1, lengthB1, B1_rank, setB2, lengthB2, B2_rank, timeTable, step + 1);

        free(setB1);
        free(setB2);
    }
}

void
SimplePartitioner::performPartition(PartitionGraph* graph)
{
    PartitionComponentMap_t& component_map = graph->getComponentMap();

    if ( total_parts == 1 ) {
        for ( PartitionComponentMap_t::iterator compItr = component_map.begin(); compItr != component_map.end();
              ++compItr ) {

            (*compItr)->rank = RankInfo(0, 0);
        }
    }
    else {

        // const int A_size = component_map.size() % 2 == 1 ? (component_map.size() / 2) + 1 : (component_map.size() /
        // 2); const int B_size = component_map.size() / 2;
<<<<<<< HEAD
        const int A_size = graph->getNumComponents() % 2 == 1 ? (graph->getNumComponents() / 2) + 1
                                                              : (graph->getNumComponents() / 2);
=======
        const int A_size =
            graph->getNumComponents() % 2 == 1 ? (graph->getNumComponents() / 2) + 1 : (graph->getNumComponents() / 2);
>>>>>>> 9b62f1e9
        const int B_size = graph->getNumComponents() / 2;

        ComponentId_t setA[A_size];
        ComponentId_t setB[B_size];

        int indexA = 0;
        int indexB = 0;
        int count  = 0;

        map<ComponentId_t, map<ComponentId_t, SimTime_t>*> timeTable;

        // size_t nComp = component_map.size();
        // for(size_t theComponent = 0 ; theComponent < nComp ; theComponent++ ) {
        for ( PartitionComponentMap_t::iterator compItr = component_map.begin(); compItr != component_map.end();
              ++compItr ) {

            ComponentId_t theComponent = (*compItr)->id;

            map<ComponentId_t, SimTime_t>* compConnectMap = new map<ComponentId_t, SimTime_t>();
            timeTable[theComponent]                       = compConnectMap;

            if ( count++ % 2 == 0 ) { setA[indexA++] = theComponent; }
            else {
                setB[indexB++] = theComponent;
            }

            LinkIdMap_t component_links = (*compItr)->links;

            PartitionLinkMap_t& linkMap = graph->getLinkMap();

            for ( LinkIdMap_t::const_iterator linkItr = component_links.begin(); linkItr != component_links.end();
                  linkItr++ ) {

                // ConfigLink* theLink = (*linkItr);
                PartitionLink& theLink = linkMap[*linkItr];
                compConnectMap->insert(pair<ComponentId_t, SimTime_t>(theLink.component[1], theLink.getMinLatency()));
            }
        }

        simple_partition_step(component_map, setA, A_size, 0, setB, B_size, 1, timeTable, 1);
    }
}
} // namespace Partition
} // namespace IMPL
} // namespace SST<|MERGE_RESOLUTION|>--- conflicted
+++ resolved
@@ -195,13 +195,8 @@
 
         // const int A_size = component_map.size() % 2 == 1 ? (component_map.size() / 2) + 1 : (component_map.size() /
         // 2); const int B_size = component_map.size() / 2;
-<<<<<<< HEAD
-        const int A_size = graph->getNumComponents() % 2 == 1 ? (graph->getNumComponents() / 2) + 1
-                                                              : (graph->getNumComponents() / 2);
-=======
         const int A_size =
             graph->getNumComponents() % 2 == 1 ? (graph->getNumComponents() / 2) + 1 : (graph->getNumComponents() / 2);
->>>>>>> 9b62f1e9
         const int B_size = graph->getNumComponents() / 2;
 
         ComponentId_t setA[A_size];
