// Copyright 2009-2025 NTESS. Under the terms
// of Contract DE-NA0003525 with NTESS, the U.S.
// Government retains certain rights in this software.
//
// Copyright (c) 2009-2025, NTESS
// All rights reserved.
//
// This file is part of the SST software package. For license
// information, see the LICENSE file in the top level directory of the
// distribution.

// #include "simpleDebug.h"
#include "sst_config.h"

#include "sst/core/impl/interactive/simpleDebug.h"

#include "sst/core/baseComponent.h"
#include "sst/core/stringize.h"
#include "sst/core/timeConverter.h"

#include <fstream>
#include <iostream>
#include <sstream>
#include <stdexcept>
#include <unistd.h>

#include "simpleDebug.h"

namespace SST::IMPL::Interactive {

SimpleDebugger::SimpleDebugger(Params& params) :
    InteractiveConsole()
{
    // registerAsPrimaryComponent();

    // We can specify a replay file from the sst command line.
    std::string sstReplayFilePath = params.find<std::string>("replayFile", "");
    if ( sstReplayFilePath.size() > 0 ) injectedCommand << "replay " << sstReplayFilePath << std::endl;

    // Populate the command registry
    cmdRegistry = {
        { "help", "?", "[CMD]: show this help or detailed command help", ConsoleCommandGroup::GENERAL,
            [this](std::vector<std::string>& tokens) { cmd_help(tokens); } },
        { "confirm", "cfm", "<true/false>: set confirmation requests on (default) or off", ConsoleCommandGroup::GENERAL,
            [this](std::vector<std::string>& tokens) { cmd_setConfirm(tokens); } },
        { "pwd", "pwd", "print the current working directory in the object map", ConsoleCommandGroup::NAVIGATION,
            [this](std::vector<std::string>& tokens) { cmd_pwd(tokens); } },
        { "chdir", "cd", "change directory level in the object map", ConsoleCommandGroup::NAVIGATION,
            [this](std::vector<std::string>& tokens) { cmd_cd(tokens); } },
        { "list", "ls", "list the objects in the current level of the object map", ConsoleCommandGroup::NAVIGATION,
            [this](std::vector<std::string>& tokens) { cmd_ls(tokens); } },
        { "time", "tm", "print current simulation time in cycles", ConsoleCommandGroup::STATE,
            [this](std::vector<std::string>& tokens) { cmd_time(tokens); } },
        { "print", "p", "[-rN] [<obj>]: print objects at the current level", ConsoleCommandGroup::STATE,
            [this](std::vector<std::string>& tokens) { cmd_print(tokens); } },
        { "set", "s", "[-rN] [<obj>]: print objects at the current level", ConsoleCommandGroup::STATE,
            [this](std::vector<std::string>& tokens) { cmd_set(tokens); } },
        { "watch", "w", "<trig>: adds watchpoint to the watchlist", ConsoleCommandGroup::WATCH,
            [this](std::vector<std::string>& tokens) { cmd_watch(tokens); } },
        { "trace", "t", "<trig> : <bufSize> <postDelay> : <v1> ... <vN> : <action>", ConsoleCommandGroup::WATCH,
            [this](std::vector<std::string>& tokens) { cmd_trace(tokens); } },
        { "watchlist", "wl", "prints the current list of watchpoints", ConsoleCommandGroup::WATCH,
            [this](std::vector<std::string>& tokens) { cmd_watchlist(tokens); } },
        { "addTraceVar", "add", "<watchpointIndex> <var1> ... <varN>", ConsoleCommandGroup::WATCH,
            [this](std::vector<std::string>& tokens) { cmd_addTraceVar(tokens); } },
        { "printWatchPoint", "prw", "<watchpointIndex>: prints a watchpoint", ConsoleCommandGroup::WATCH,
            [this](std::vector<std::string>& tokens) { cmd_printWatchpoint(tokens); } },
        { "printTrace", "prt", "<watchpointIndex>: prints trace buffer for a watchpoint", ConsoleCommandGroup::WATCH,
            [this](std::vector<std::string>& tokens) { cmd_printTrace(tokens); } },
        { "resetTrace", "rst", "<watchpointIndex>: reset trace buffer for a watchpoint", ConsoleCommandGroup::WATCH,
            [this](std::vector<std::string>& tokens) { cmd_resetTraceBuffer(tokens); } },
        { "setHandler", "shn", "<idx> <t1> ... <t2>: trigger check/sampling handler", ConsoleCommandGroup::WATCH,
            [this](std::vector<std::string>& tokens) { cmd_setHandler(tokens); } },
        { "unwatch", "uw", "<watchpointIndex>: remove 1 or all watchpoints", ConsoleCommandGroup::WATCH,
            [this](std::vector<std::string>& tokens) { cmd_unwatch(tokens); } },
        { "run", "r", "[TIME]: continues the simulation", ConsoleCommandGroup::SIMULATION,
            [this](std::vector<std::string>& tokens) { cmd_run(tokens); } },
        { "continue", "c", "alias for run", ConsoleCommandGroup::SIMULATION,
            [this](std::vector<std::string>& tokens) { cmd_run(tokens); } },
        { "exit", "e", "exit debugger and continue simulation", ConsoleCommandGroup::SIMULATION,
            [this](std::vector<std::string>& tokens) { cmd_exit(tokens); } },
        { "quit", "q", "alias for exit", ConsoleCommandGroup::SIMULATION,
            [this](std::vector<std::string>& tokens) { cmd_exit(tokens); } },
        { "shutdown", "shutdown", "exit the debugger and cleanly shutdown simulator", ConsoleCommandGroup::SIMULATION,
            [this](std::vector<std::string>& tokens) { cmd_shutdown(tokens); } },
        { "logging", "log", "<filepath>: log command line entires to file", ConsoleCommandGroup::LOGGING,
            [this](std::vector<std::string>& tokens) { cmd_logging(tokens); } },
        { "replay", "rep", "<filepath>: run commands from a file. See also: sst --replay", ConsoleCommandGroup::LOGGING,
            [this](std::vector<std::string>& tokens) { cmd_replay(tokens); } },
        { "history", "h", "[N]: display all or last N unique commands", ConsoleCommandGroup::LOGGING,
            [this](std::vector<std::string>& tokens) { cmd_history(tokens); } },
        { "spinThread", "spin", "enter spin loop. See SimpleDebugger::cmd_spinThread", ConsoleCommandGroup::MISC,
            [this](std::vector<std::string>& tokens) { cmd_spinThread(tokens); } },
    };

    // Detailed help from some commands. Can also add general things like 'help navigation'
    cmdHelp = {
        { "print", "[-rN][<obj>]: print objects in the current level of the object map\n"
                   "\tif -rN is provided print recursive N levels (default N=4)" },
        { "set", "<obj> <value>: sets an object in the current scope to the provided value\n"
                 "\tobject must be a 'fundamental type' (arithmetic or string)\n"
                 "\t e.g. set mystring hello world" },
        { "watchpoints",
            "Manage watchpoints (with or without tracing)\n"
            "\tA <trigger> can be a <comparison> or a sequence of comparisons combined with a <logicOp>\n"
            "\tE.g. <trigger> = <comparison> or <comparison1> <logicOp> <comparison2> ...\n"
            "\tA <comparision> can be '<var> changed' which checks whether the value has changed\n"
            "\tor '<var> <op> <val>' which compares the variable to a given value\n"
            "\tAn <op> can be <, <=, >, >=, ==, or !=\n"
            "\tA <logicOp> can be && or ||\n"
            "\t'watch' creates a default watchpoint that breaks into an interactive console when triggered\n"
            "\t'trace' creates a watchpoint with a trace buffer to trace a set of variables and trigger an <action>\n"
            "\tAvailable actions include: \n"
            "\t  interactive, printTrace, checkpoint, set <var> <val>, printStatus, or shutdown" },
        { "watch", "<trigger>: adds watchpoint to the watchlist; breaks into interactive console when triggered\n"
                   "\tExample: watch var1 > 90 && var2 < 100 || var3 changed" },
        { "trace", "<trigger> : <bufferSize> <postDelay> : <var1> ... <varN> : <action>\n"
                   "\tAdds watchpoint to the watchlist with a trace buffer of <bufferSize> and a post trigger delay of "
                   "<postDelay>\n"
                   "\tTraces all of the variables specified in the var list and invokes the <action> after postDelay "
                   "when triggered\n"
                   "\tAvailable actions include: \n"
                   "\t  interactive, printTrace, checkpoint, set <var> <val>, printStatus, or shutdown\n"
                   "\tExample: trace var1 > 90 || var2 == 100 : 32 4 : size count state : printTrace" },
        { "watchlist", "prints the current list of watchpoints and their associated indices" },
        { "addtracevar", "<watchpointIndex> <var1> ... <varN> : adds the specified variables to the specified "
                         "watchpoint's trace buffer" },
        { "printwatchpoint", "<watchpointIndex>: prints the watchpoint based on the index specified by watchlist" },
        { "printtrace", "<watchpointIndex>: prints the trace buffer for the specified watchpoint" },
        { "resettrace", "<watchpointIndex>: resets the trace buffer for the specified watchpoint" },
        { "sethandler", "<wpIndex> <handlerType1> ... <handlerTypeN>\n"
                        "\tset where to do trigger checks and sampling (before/after clock/event handler)" },
        { "unwatch", "<watchpointIndex>: removes the specified watchpoint from the watch list.\n"
                     "\tIf no index is provided, all watchpoints are removed." },
        { "run", "[TIME]: runs the simulation from the current point for TIME and then returns to\n"
                 "\tinteractive mode; if no time is given, the simulation runs to completion;\n"
                 "\tTIME is of the format <Number><unit> e.g. 4us" },
        { "history", "[N]: list previous N instructions. If N is not set list all\n"
                     "\tSupports bash-style commands:\n"
                     "\t!!   execute previous command\n"
                     "\t!n   execute command at index n\n"
                     "\t!-n  execute commad n lines back in history\n"
                     "\t!string  execute the most recent command starting with `string`\n"
                     "\t?string execute the most recent command containing `string`\n"
                     "\t!...:p  print the instruction but not execute it." },
        { "editing", ": bash style command line editing using arrow and control keys:\n"
                     "\tUp/Down keys: navigate command history\n"
                     "\tLeft/Right keys: navigate command string\n"
                     "\tbackspace: delete characters to the left\n"
                     "\tctrl-a: move cursor to beginning of line\n"
                     "\tctrl-b: move cursor to the left\n"
                     "\tctrl-d: delete character at cursor\n"
                     "\tctrl-e: move cursor to end of line\n"
                     "\tctrl-f: move cursor to the right\n" },
    };
}

SimpleDebugger::~SimpleDebugger()
{
    if ( loggingFile.is_open() ) loggingFile.close();
    if ( replayFile.is_open() ) replayFile.close();
}

void
SimpleDebugger::execute(const std::string& msg)
{
    printf("Entering interactive mode at time %" PRI_SIMTIME " \n", getCurrentSimCycle());
    printf("%s\n", msg.c_str());

    if ( nullptr == obj_ ) {
        obj_ = getComponentObjectMap();
    }
    done = false;

    std::string line;
    while ( !done ) {

        try {
            // User input prompt
            std::cout << "> " << std::flush;

            if ( !injectedCommand.str().empty() ) {
                // Injected command stream (currently just one command)
                line = injectedCommand.str();
                injectedCommand.str("");
                std::cout << line << std::endl;
            }
            else if ( replayFile.is_open() ) {
                // Replay commands from file
                if ( std::getline(replayFile, line) ) {
                    std::cout << line << std::endl;
                }
                else {
                    if ( replayFile.eof() )
                        std::cout << "(Finished reading from " << replayFilePath << ")" << std::endl;
                    else
                        std::cout << "An error occured reading from " << replayFilePath << std::endl;
                    replayFile.close();
                }
            }
            else {
                // Standard Input
                if ( !std::cin ) std::cin.clear(); // fix corrupted input after process resumed
                if (isatty(STDIN_FILENO))
                    cmdLineEditor.getline(cmdHistoryBuf.getBuffer(), line);
                else
                    std::getline(std::cin, line);
            }

            dispatch_cmd(line);

            // Command Logging
            if ( enLogging ) loggingFile << line.c_str() << std::endl;
            // This prevents logging the 'logging' command
            if ( loggingFile.is_open() ) enLogging = true;
        }
        catch ( const std::runtime_error& e ) {
            std::cout << "Parsing error. Ignoring " << line << std::endl;
        }
    }
}

// Invoke the command.
// Substitution actions (!!, !?, ...) can modify the command.
// This ensure the final, resolved, command is captured in the command log
void
SimpleDebugger::dispatch_cmd(std::string& cmd)
{
    // empty command
    if ( cmd.size() == 0 ) return;

    std::vector<std::string> tokens;
    tokenize(tokens, cmd);

    // just whitespace
    if ( tokens.size() == 0 ) return;

    // comment
    if ( tokens[0][0] == '#' ) return;

    // History !! and friends
    if ( tokens[0][0] == '!' ) {
        std::string newcmd;
        auto        rc = cmdHistoryBuf.bang(tokens[0], newcmd);
        if ( rc == CommandHistoryBuffer::BANG_RC::ECHO_ONLY ) {
            // replace, print, save command in history
            cmd = newcmd;
            std::cout << cmd << std::endl;
            cmdHistoryBuf.append(cmd);
            return;
        }
        else if ( rc == CommandHistoryBuffer::BANG_RC::EXEC ) {
            // replace and print new command then let it flow through
            std::cout << newcmd << std::endl;
            tokens.clear();
            cmd = newcmd;
            tokenize(tokens, cmd);
        }
        else if ( rc == CommandHistoryBuffer::BANG_RC::NOP ) {
            // invalid search, just return
            return;
        }
    }

    // The business
    for ( auto consoleCommand : cmdRegistry ) {
        if ( consoleCommand.match(tokens[0]) ) {
            consoleCommand.exec(tokens); // TODO prefer having return code to know if succeeded
            cmdHistoryBuf.append(cmd);
            return;
        }
    }

    // Oops
<<<<<<< HEAD
    std::cout << "Unknown command: " << tokens[0].c_str() << std::endl;
    cmdHistoryBuf.append(cmd); // want garbled command so we can fix using command line editor
=======
    std::cout << "Unknown command: " << tokens[0] << std::endl;
>>>>>>> 1c9cf51d
}

//
/*
    !!:  Executes the previous command
    !n:  Executes the command at history index n.
    !-n: Executes the command n lines back in history.
    !string: Executes the most recent command starting with "string".
    !?string: Executes the most recent command containing "string" anywhere.
*/

// Functions for the Explorer

std::vector<std::string>
SimpleDebugger::tokenize(std::vector<std::string>& tokens, const std::string& input)
{
    std::istringstream iss(input);
    std::string        token;

    while ( iss >> token ) {
        tokens.push_back(token);
    }

    return tokens;
}

void
SimpleDebugger::cmd_help(std::vector<std::string>& tokens)
{
    // First check for specific command help
    if ( tokens.size() == 1 ) {
        for ( const auto& g : GroupText ) {
            std::cout << "--- " << g.second << " ---" << std::endl;
            for ( const auto& c : cmdRegistry ) {
                if ( g.first == c.group() ) std::cout << c << std::endl;
            }
        }
        std::cout << "\nMore detailed help also available for:\n";
        std::stringstream s;
        for ( const auto& pair : cmdHelp ) {
            if ( (s.str().length() + pair.first.length() > 39) ) {
                std::cout << "\t" << s.str() << std::endl;
                s.str("");
                s.clear();
            }
            s << pair.first << " ";
        }
        std::cout << "\t" << s.str() << std::endl;
        std::cout << std::endl;
        return;
    }

    if ( tokens.size() > 1 ) {
        std::string c = tokens[1];
        if ( cmdHelp.find(c) != cmdHelp.end() ) {
            std::cout << c << " " << cmdHelp.at(c) << std::endl;
        }
    }
}

// pwd: print current working directory
void
SimpleDebugger::cmd_pwd(std::vector<std::string>& UNUSED(tokens))
{
    // std::string path = obj_->getName();
    // std::string slash("/");
    // // path = slash + path;
    // SST::Core::Serialization::ObjectMap* curr = obj_->getParent();
    // while ( curr != nullptr ) {
    //     path = curr->getName() + slash + path;
    //     curr = curr->getParent();
    // }

    std::cout << obj_->getFullName() << " (" << obj_->getType() << ")\n";
}

// ls: list current directory
void
SimpleDebugger::cmd_ls(std::vector<std::string>& UNUSED(tokens))
{
    auto& vars = obj_->getVariables();
    for ( auto& x : vars ) {
        if ( x.second->isFundamental() ) {
            std::cout << x.first << " = " << x.second->get() <<
                " (" <<  x.second->getType() << ")" << std::endl;
        }
        else {
            std::cout << x.first.c_str() << "/ (" << x.second->getType() << ")\n";
        }
    }
}

// cd <path>: change to new directory
void
SimpleDebugger::cmd_cd(std::vector<std::string>& tokens)
{
    if ( tokens.size() != 2 ) {
        printf("Invalid format for cd command (cd <obj>)\n");
        return;
    }

    // Check for ..
    if ( tokens[1] == ".." ) {
        auto* parent = obj_->selectParent();
        if ( parent == nullptr ) {
            printf("Already at top of object hierarchy\n");
            return;
        }
        // See if this is the top level component, and if so, set it
        // to nullptr
        if ( dynamic_cast<Core::Serialization::ObjectMap*>(base_comp_) == obj_ ) {
            base_comp_ = nullptr;
        }
        obj_ = parent;
        return;
    }

    bool                                 loop_detected = false;
    SST::Core::Serialization::ObjectMap* new_obj       = obj_->selectVariable(tokens[1], loop_detected);

    if ( !new_obj ) {
        printf("Unknown object in cd command: %s\n", tokens[1].c_str());
        return;
    }

    if ( new_obj->isFundamental() ) {
        printf("Object %s is a fundamental type so you cannot cd into it\n", tokens[1].c_str());
        new_obj->selectParent();
        return;
    }

    if ( loop_detected ) {
        printf("Loop detected in cd.  New working directory will be set to level "
               "of looped object: %s\n",
            new_obj->getFullName().c_str());
    }
    obj_ = new_obj;

    // If we don't already have the top level component, check to see
    // if this is it
    if ( nullptr == base_comp_ ) {
        Core::Serialization::ObjectMapDeferred<BaseComponent>* base_comp =
            dynamic_cast<Core::Serialization::ObjectMapDeferred<BaseComponent>*>(obj_);
        if ( base_comp ) base_comp_ = base_comp;
    }
}

// print [-rN] [<obj>]: print object
void
SimpleDebugger::cmd_print(std::vector<std::string>& tokens)
{
    // Index in tokens array where we may find the variable name
    size_t var_index = 1;

    if ( tokens.size() < 2 ) {
        printf("Invalid format for print command (print [-rN] [<obj>])\n");
        return;
    }

    // See if have a -r or not
    int         recurse = 0;
    std::string tok     = tokens[1];
    if ( tok.size() >= 2 && tok[0] == '-' && tok[1] == 'r' ) {
        // Got a -r
        std::string num = tok.substr(2);
        if ( num.size() != 0 ) {
            try {
                recurse = SST::Core::from_string<int>(num);
            }
            catch ( std::invalid_argument& e ) {
                printf("Invalid number format specified with -r: %s\n", tok.c_str());
                return;
            }
        }
        else {
            recurse = 4; // default -r depth
        }

        var_index = 2;
    }

    if ( tokens.size() == var_index ) {
        // Print current object
        obj_->list(recurse);
        return;
    }

    if ( tokens.size() != (var_index + 1) ) {
        printf("Invalid format for print command (print [-rN] [<obj>])\n");
        return;
    }

    bool        found;
    std::string listing = obj_->listVariable(tokens[var_index], found, recurse);

    if ( !found ) {
        printf("Unknown object in print command: %s\n", tokens[1].c_str());
        return;
    }
    else {
        printf("%s", listing.c_str());
    }
}

// set <obj> <value>: set object to value
void
SimpleDebugger::cmd_set(std::vector<std::string>& tokens)
{
    if ( tokens.size() < 3 ) {
        printf("Invalid format for set command (set <obj> <value>)\n");
        return;
    }

    if ( obj_->isContainer() ) {
        bool found     = false;
        bool read_only = false;
        obj_->set(tokens[1], tokens[2], found, read_only);
        if ( !found ) printf("Unknown object in set command: %s\n", tokens[1].c_str());
        if ( read_only ) printf("Object specified in set command is read-only: %s\n", tokens[1].c_str());
        return;
    }

    bool  loop_detected = false;
    auto* var           = obj_->selectVariable(tokens[1], loop_detected);
    if ( !var ) {
        printf("Unknown object in set command: %s\n", tokens[1].c_str());
        return;
    }

    if ( var->isReadOnly() ) {
        printf("Object specified in set command is read-only: %s\n", tokens[1].c_str());
        var->selectParent();
        return;
    }

    if ( !var->isFundamental() ) {
        printf("Invalid object in set command: %s is not a fundamental type\n", tokens[1].c_str());
        var->selectParent();
        return;
    }
    std::string value = tokens[2];
    if ( var->getType() == "std::string" ) {
        for ( size_t index = 3; index < tokens.size(); index++ ) {
            value = value + " " + tokens[index];
        }
    }
    else {
        value = tokens[2];
    }

    try {
        var->set(value);
    }
    catch ( std::exception& e ) {
        printf("Invalid format: %s\n", tokens[2].c_str());
        return;
    }
    var->selectParent();
}

// time: print current simulation cycle
void
SimpleDebugger::cmd_time(std::vector<std::string>& UNUSED(tokens))
{
    printf("current time = %" PRI_SIMTIME "\n", getCurrentSimCycle());
}

// run <time>: run simulation for time
void
SimpleDebugger::cmd_run(std::vector<std::string>& tokens)
{
    if ( tokens.size() == 2 ) {
        try {
            TimeConverter* tc  = getTimeConverter(tokens[1]);
            std::string    msg = format_string("Running clock %" PRI_SIMTIME " sim cycles", tc->getFactor());
            schedule_interactive(tc->getFactor(), msg);
        }
        catch ( std::exception& e ) {
            printf("Unknown time in call to run: %s\n", tokens[1].c_str());
            return;
        }
    }

    done = true;
    return;
}

// setHandler <wpIndex> <handlerType1> ... <handlerTypeN>
// set where to do trigger checks and sampling (before/after clock/event handler)
void
SimpleDebugger::cmd_setHandler(std::vector<std::string>& tokens)
{
    if ( tokens.size() < 3 ) {
        printf("Invalid format: setHandler <watchpointIndex> <handlerType1> ... <handlerTypeN>\n");
        return;
    }
    size_t wpIndex = watch_points_.size();
    try {
        wpIndex = std::stoi(tokens[1]);
    }
    catch ( const std::invalid_argument& e ) {
        std::cout << "Invalid argument for buffer size: " << tokens[5] << std::endl;
        return;
    }
    catch ( const std::out_of_range& e ) {
        std::cout << "Out of range for buffer size: " << tokens[5] << std::endl;
        return;
    }
    if ( wpIndex >= watch_points_.size() ) {
        std::cout << "Invalid watchpoint index: " << wpIndex << std::endl;
        return;
    }

    WatchPoint* wp = watch_points_.at(wpIndex).first;
    if ( wp == nullptr ) {
        std::cout << "Invalid watchpoint index: " << wpIndex << std::endl;
        return;
    }
    printf("WP %ld - %s\n", wpIndex, wp->getName().c_str());

    // Get handlerTypes and add associated objectBuffers
    size_t   tindex  = 2;
    unsigned handler = 0;
    while ( tindex < tokens.size() ) {
        std::string type = tokens[tindex++];
        // printf("%s ", type.c_str());

        if ( type == "bc" )
            handler = handler | (unsigned)WatchPoint::BEFORE_CLOCK;
        else if ( type == "ac" )
            handler = handler | (unsigned)WatchPoint::AFTER_CLOCK;
        else if ( type == "be" )
            handler = handler | (unsigned)WatchPoint::BEFORE_EVENT;
        else if ( type == "ae" )
            handler = handler | (unsigned)WatchPoint::AFTER_EVENT;
        else if ( type == "all" )
            handler = handler | (unsigned)WatchPoint::ALL;
        else
            printf(" Invalid handler type: %s\n", type.c_str());
    }

    wp->setHandler(handler);
    return;
}

// addTraceVar <wpIndex> <var1> ... <varN>
void
SimpleDebugger::cmd_addTraceVar(std::vector<std::string>& tokens)
{
    if ( tokens.size() < 3 ) {
        printf("Invalid format: addTraceVar <watchpointIndex> <var1> ... <varN>\n");
        return;
    }
    size_t wpIndex = watch_points_.size();
    try {
        wpIndex = std::stoi(tokens[1]);
    }
    catch ( const std::invalid_argument& e ) {
        std::cerr << "Invalid argument for buffer size: " << tokens[5] << std::endl;
        return;
    }
    catch ( const std::out_of_range& e ) {
        std::cerr << "Out of range for buffer size: " << tokens[5] << std::endl;
        return;
    }
    if ( wpIndex >= watch_points_.size() ) {
        std::cout << " Invalid watchpoint index: " << wpIndex << std::endl;
        return;
    }

    WatchPoint* wp = watch_points_.at(wpIndex).first;
    if ( wp == nullptr ) {
        std::cout << " Invalid watchpoint index: " << wpIndex << std::endl;
        return;
    }
    printf("WP %ld - %s\n", wpIndex, wp->getName().c_str());

    // Get trace vars and add associated objectBuffers
    size_t tindex = 2;
    while ( tindex < tokens.size() ) {
        std::string tvar = tokens[tindex++];
        // printf("%s ", tvar.c_str());

        // Find and check trace variable
        Core::Serialization::ObjectMap* map = obj_->findVariable(tvar);
        if ( nullptr == map ) {
            printf("Unknown variable: %s\n", tvar.c_str());
            return;
        }

        // Is variable fundamental
        if ( !map->isFundamental() ) {
            printf("Traces can only be placed on fundamental types; %s is not "
                   "fundamental\n",
                tvar.c_str());
            return;
        }
        size_t bufsize = wp->getBufferSize();
        if ( bufsize == 0 ) {
            printf("Watchpoint %ld does not have tracing enabled\n", wpIndex);
            return;
        }
        auto* ob = map->getObjectBuffer(obj_->getFullName() + "/" + tvar, bufsize);
        wp->addObjectBuffer(ob);
    }
    return;
}

// resetTraceBuffer <wpIndex>
void
SimpleDebugger::cmd_resetTraceBuffer(std::vector<std::string>& tokens)
{
    if ( tokens.size() != 2 ) {
        std::cout << "Invalid format: resetTraceBuffer <watchpointIndex>\n";
        return;
    }
    size_t wpIndex = watch_points_.size();
    try {
        wpIndex = std::stoi(tokens[1]);
    }
    catch ( const std::invalid_argument& e ) {
        std::cerr << "Invalid argument for buffer size: " << tokens[5] << std::endl;
        return;
    }
    catch ( const std::out_of_range& e ) {
        std::cerr << "Out of range for buffer size: " << tokens[5] << std::endl;
        return;
    }
    if ( wpIndex >= watch_points_.size() ) {
        std::cout << "Invalid watchpoint index: " << wpIndex << std::endl;
        return;
    }

    WatchPoint* wp = watch_points_.at(wpIndex).first;
    if ( wp == nullptr ) {
        std::cout << "Invalid watchpoint index: " << wpIndex << std::endl;
        return;
    }
    wp->resetTraceBuffer();

    return;
}

// printTrace <wpIndex>
void
SimpleDebugger::cmd_printTrace(std::vector<std::string>& tokens)
{
    if ( tokens.size() != 2 ) {
        printf("Invalid format: printTrace <watchpointIndex>\n");
        return;
    }
    size_t wpIndex = watch_points_.size();
    try {
        wpIndex = std::stoi(tokens[1]);
    }
    catch ( const std::invalid_argument& e ) {
        std::cerr << "Invalid argument for buffer size: " << tokens[5] << std::endl;
        return;
    }
    catch ( const std::out_of_range& e ) {
        std::cerr << "Out of range for buffer size: " << tokens[5] << std::endl;
        return;
    }
    if ( wpIndex >= watch_points_.size() ) {
        std::cout << "Invalid watchpoint index: " << wpIndex << std::endl;
        return;
    }

    WatchPoint* wp = watch_points_.at(wpIndex).first;
    if ( wp == nullptr ) {
        std::cout << "Invalid watchpoint index: " << wpIndex << std::endl;
        return;
    }

    wp->printTrace();

    return;
}

// printWatchpoint <wpIndex>
void
SimpleDebugger::cmd_printWatchpoint(std::vector<std::string>& tokens)
{
    if ( tokens.size() != 2 ) {
        std::cout << "Invalid format: printWatchpoint <watchpointIndex>\n";
        return;
    }
    size_t wpIndex = watch_points_.size();
    try {
        wpIndex = std::stoi(tokens[1]);
    }
    catch ( const std::invalid_argument& e ) {
        std::cout << "Invalid argument for buffer size: " << tokens[5] << std::endl;
        return;
    }
    catch ( const std::out_of_range& e ) {
        std::cout << "Out of range for buffer size: " << tokens[5] << std::endl;
        return;
    }
    if ( wpIndex >= watch_points_.size() ) {
        std::cout << "Invalid watchpoint index: " << wpIndex << std::endl;
        return;
    }

    WatchPoint* wp = watch_points_.at(wpIndex).first;
    if ( wp == nullptr ) {
        std::cout << "Invalid watchpoint index: " << wpIndex << std::endl;
        return;
    }
    else {
        std::cout << "WP" << wpIndex << ": ";
        wp->printWatchpoint();
    }

    return;
}


// logging <filepath>
void
SimpleDebugger::cmd_logging(std::vector<std::string>& tokens)
{
    if ( loggingFile.is_open() ) {
        std::cout << "Logging file is already set to " << loggingFilePath << std::endl;
        return;
    }
    if ( tokens.size() > 1 ) {
        loggingFilePath = tokens[1];
    }
    // Attempt to open an SST output file
    loggingFile.open(loggingFilePath);
    if ( !loggingFile.is_open() ) {
        std::cout << "Could not open %s\n" << loggingFilePath.c_str() << std::endl;
        return;
    }
    std::cout << "sst console commands will be logged to " << loggingFilePath << std::endl;
    return;
}

// replay <filepath>
void
SimpleDebugger::cmd_replay(std::vector<std::string>& tokens)
{
    if ( replayFile.is_open() ) {
        std::cout << "Replay file is already set to " << replayFilePath << std::endl;
        return;
    }
    if ( tokens.size() > 1 ) {
        replayFilePath = tokens[1];
    }

    replayFile.open(replayFilePath);
    if ( !replayFile.is_open() ) std::cout << "Could not open replay file: " << replayFilePath << std::endl;

    return;
}

void
SimpleDebugger::cmd_history(std::vector<std::string>& tokens)
{
    int recs = 0; // 0 indicates all history
    if ( tokens.size() > 1 ) {
        try {
            recs = (int)SST::Core::from_string<int>(tokens[1]);
        }
        catch ( std::invalid_argument& e ) {
            std::cout << "history: Ignoring arg1 (" << tokens[1] << ")" << std::endl;
        }
    }
    cmdHistoryBuf.print(recs);
}

WatchPoint::LogicOp
getLogicOpFromString(const std::string& opStr)
{
    if ( opStr == "&&" ) {
        return WatchPoint::LogicOp::AND;
    }
    else if ( opStr == "||" ) {
        return WatchPoint::LogicOp::OR;
    }
    else {
        return WatchPoint::LogicOp::UNDEFINED;
    }
}

// watchlist
void
SimpleDebugger::cmd_watchlist(std::vector<std::string>& UNUSED(tokens))
{
    // Print the watch points
    printf("Current watch points:\n");
    int count = 0;
    for ( auto& x : watch_points_ ) {
        // printf("  %d - %s\n", count++, x.first->getName().c_str());
        if ( x.first == nullptr ) {
            count++;
        }
        else {
            std::cout << count++ << ": ";
            x.first->printWatchpoint();
        }
    }
    return;
}

// gdb helper. Recommended SST configuration
// CXXFLAGS="-g3 -O0" CFLAGS="-g3 -O0"  ../configure --prefix=$SST_CORE_HOME --enable-debug'
void
SimpleDebugger::cmd_spinThread(std::vector<std::string>& UNUSED(tokens))
{
    // Print the watch points
    std::cout << "Spinning PID " << getpid() << std::endl;
    while ( spinner > 0 ) {
        spinner++;
        usleep(100000);
        // set debug breakpoint here and set spinner to 0 to continue
        if ( spinner % 10 == 0 ) std::cout << "." << std::flush;
    }
    spinner = 1; // reset spinner
    std::cout << std::endl;
    return;
}

Core::Serialization::ObjectMapComparison*
parseComparison(std::vector<std::string>& tokens, size_t& index, Core::Serialization::ObjectMap* obj, std::string& name)
{

    std::string                                  var("");
    Core::Serialization::ObjectMapComparison::Op op = Core::Serialization::ObjectMapComparison::Op::INVALID;
    std::string                                  v2("");
    std::string                                  name2("");
    std::string                                  opstr("");

    // Get first comparison
    var = tokens[index++];
    if ( index == tokens.size() ) {
        printf("Invalid format for trigger test\n");
        return nullptr;
    }
    opstr = tokens[index++];
    op    = Core::Serialization::ObjectMapComparison::getOperationFromString(opstr);
    if ( op != Core::Serialization::ObjectMapComparison::Op::CHANGED ) {
        if ( index == tokens.size() ) {
            printf("Invalid format for trigger test. Valid formats are <var> changed"
                   " and <var> <op> <val>\n");
            return nullptr;
        }
        v2 = tokens[index++];
    }

    // Check for errors and build ObjectMapComparison
    // Look for variable
    Core::Serialization::ObjectMap* map = obj->findVariable(var);

    // Valid variable name
    if ( nullptr == map ) {
        printf("Unknown variable: %s\n", var.c_str());
        return nullptr;
    }

    // Is variable fundamental
    if ( !map->isFundamental() ) {
        printf("Triggers can only use fundamental types; %s is not "
               "fundamental\n",
            var.c_str());
        return nullptr;
    }

    // Is operator valid
    if ( op == Core::Serialization::ObjectMapComparison::Op::INVALID ) {
        printf("Unknown comparison operation specified in trigger test\n");
        return nullptr;
    }

    name = obj->getFullName() + "/" + var;

    // Check if v2 is a variable
    Core::Serialization::ObjectMap* map2 = obj->findVariable(v2);

    // V2 is valid variable
    if ( nullptr != map2 ) {
        // printf("v2 is variable\n");

        // Is variable fundamental
        if ( !map2->isFundamental() ) {
            printf("Triggers can only use fundamental types; %s is not "
                   "fundamental\n",
                v2.c_str());
            return nullptr;
        }

        name2 = obj->getFullName() + "/" + v2;
        try {
            auto* c = map->getComparisonVar(name, op, name2, map2); // Can throw an exception
            return c;
        }
        catch ( std::exception& e ) {
            printf("Invalid argument passed to trigger test: %s %s %s\n", var.c_str(), opstr.c_str(), v2.c_str());
            return nullptr;
        }
    }
    else { // V2 is value string
        // printf("v2 is value string\n");
        try {
            auto* c = map->getComparison(name, op, v2); // Can throw an exception
            return c;
        }
        catch ( std::exception& e ) {
            printf("Invalid argument passed to trigger test: %s %s %s\n", var.c_str(), opstr.c_str(), v2.c_str());
            return nullptr;
        }
    }
}


WatchPoint::WPAction*
parseAction(std::vector<std::string>& tokens, size_t& index, Core::Serialization::ObjectMap* obj)
{
    std::string action = tokens[index++];

    if ( action == "interactive" ) {
        return new WatchPoint::InteractiveWPAction();
    }
    else if ( action == "printTrace" ) {
        return new WatchPoint::PrintTraceWPAction();
    }
    else if ( action == "checkpoint" ) {
        return new WatchPoint::CheckpointWPAction();
    }
    else if ( action == "printStatus" ) {
        return new WatchPoint::PrintStatusWPAction();
    }
    else if ( action == "set" ) {
        if ( index >= tokens.size() ) {
            printf("Missing variable for set command\n");
            return nullptr;
        }
        std::string tvar = tokens[index++];
        // printf("%s ", tvar.c_str());

        if ( index >= tokens.size() ) {
            printf("Missing value for set command\n");
            return nullptr;
        }
        std::string tval = tokens[index++];

        // Find and check variable
        Core::Serialization::ObjectMap* map = obj->findVariable(tvar);
        if ( nullptr == map ) {
            printf("Unknown variable: %s\n", tvar.c_str());
            return nullptr;
        }

        // Is variable fundamental
        if ( !map->isFundamental() ) {
            printf("Can only set fundamental variable, %s is not fundamental\n", tvar.c_str());
            return nullptr;
        }

        // Is variable read-only
        if ( map->isReadOnly() ) {
            printf("Object specified in set command is read-only: %s\n", tvar.c_str());
            return nullptr;
        }

        // Check for valid value
        if ( !map->checkValue(tval) ) {
            // printf("Invalid value specified in set command: %s\n", tval.c_str());
            return nullptr;
        }

        std::string name = obj->getFullName() + "/" + tvar;

        return new WatchPoint::SetVarWPAction(name, map, tval);
    }
#if 0
    else if (action == "heartbeat") {
        return new WatchPoint::HeartbeatWPAction();
    }
#endif
    else if ( action == "shutdown" ) {
        return new WatchPoint::ShutdownWPAction();
    }
    else {
        return nullptr;
    }
}

// watch <trigger>   where
//  <trigger> is <comparison> OR <comparison> <logicOp> <comparison> ...
//  <comparison> is <var> changed OR <var> <op> <val> OR <var> <op> <var>
//  <logicOp> is one of:  &&,  ||
//  <op> is one of:  <, <=, >, >=, ==, !=
// Examples
//  watch size changed
//  watch size > 90
//  watch size > max
//  watch size > 90 && value == 100
//  watch size changed || value == 100 && index == 55
void
SimpleDebugger::cmd_watch(std::vector<std::string>& tokens)
{
    size_t      index = 1;
    std::string name  = "";

    if ( tokens.size() < 3 ) {
        printf("Invalid format for watch command\n");
        return;
    }
    try {
        // Get first comparison
        Core::Serialization::ObjectMapComparison* c = parseComparison(tokens, index, obj_, name);
        if ( c == nullptr ) {
            printf("Invalid comparison argument passed to watch command\n");
            return;
        }
        size_t wpIndex = watch_points_.size();
        auto* pt = new WatchPoint(wpIndex, name, c);

#if 0 // watch variables currently don't trace, but they could automatically
      // trace test vars
        auto* tb = map->getTraceBuffer(obj_, 32, 4);
        pt->addTraceBuffer(tb);

        auto* ob = map->getObjectBuffer(obj_->getFullName() + "/" + var, 32);
        pt->addObjectBuffer(ob);
#endif

        // Add additional comparisons and logical ops
        while ( index < tokens.size() ) {

            // Get Logical Operator
            WatchPoint::LogicOp logicOp = getLogicOpFromString(tokens[index++]);
            if ( logicOp == WatchPoint::LogicOp::UNDEFINED ) {
                std::cout << "Invalid logic operator: " << tokens[index - 1] << std::endl;
                return;
            }
            else {
                pt->addLogicOp(logicOp);
            }
            if ( index == tokens.size() ) {
                printf("Invalid format for watch command\n");
                return;
            }

            // Get next comparison
            Core::Serialization::ObjectMapComparison* c = parseComparison(tokens, index, obj_, name);
            if ( c == nullptr ) {
                printf("Invalid comparison argument passed to watch command\n");
                return;
            }
            pt->addComparison(c);

        } // while index < tokens.size(), add another logic op and test comparision

        // Parse action
        std::string           action    = "interactive";
        WatchPoint::WPAction* actionObj = new WatchPoint::InteractiveWPAction();
        if ( actionObj == nullptr ) {
            printf("Error in action: %s\n", action.c_str());
            return;
        }
        else {
            pt->setAction(actionObj);
        }

        // Get the top level component to set the watch point
        BaseComponent* comp = static_cast<BaseComponent*>(base_comp_->getAddr());
        if (comp) {
            comp->addWatchPoint(pt);
            watch_points_.emplace_back(pt, comp);
            std::cout << "Added watchpoint #" << wpIndex << std::endl;
        }
        else {
            printf("Not a component\n");
            return;
        }
    } // try/catch  TODO: need to revisit what can actually throw an exception
    catch ( std::exception& e ) {
        printf("Invalid format for watch command\n");
        return;
    }

    // Check for extra arguments
    if ( index != tokens.size() ) {
        printf("Invalid format for watch command: too many arguments\n");
        return;
    }
}

// confirm <true/false>
void
SimpleDebugger::cmd_setConfirm(std::vector<std::string>& tokens)
{

    if ( tokens.size() != 2 ) {
        std::cout << "Invalid format for confirm command: confirm <true/false>\n";
        return;
    }

    if ( (tokens[1] == "true") || (tokens[1] == "t") || (tokens[1] == "T") || (tokens[1] == "1") ) {
        confirm = true;
    }
    else if ( (tokens[1] == "false") || (tokens[1] == "f") || (tokens[1] == "F") || (tokens[1] == "0") ) {
        confirm = false;
    }
    else {
        std::cout << "Invalid argument for confirm: must be true or false" << tokens[1] << std::endl;
    }
}

bool
SimpleDebugger::clear_watchlist()
{

    if ( confirm ) {
        std::string line;
        std::cout << "Do you want to delete all watchpoints? [yes, no]\n";
        std::getline(std::cin, line);
        std::vector<std::string> tokens;
        tokenize(tokens, line);

        if ( tokens.size() == 0 ) return false;
        if ( !(tokens[0] == "yes") ) return false;
    }

    // Remove watchpoints
    // Does this delete the objects correctly?
    for ( std::pair<WatchPoint*, BaseComponent*>& wp : watch_points_ ) {

        WatchPoint* pt = wp.first;
        if ( pt != nullptr ) { // already removed using unwatch <wpindex>
            BaseComponent* comp = wp.second;
            comp->removeWatchPoint(pt);
        }
    }
    watch_points_.clear();
    return true;
}


// unwatch <wpIndex>
void
SimpleDebugger::cmd_unwatch(std::vector<std::string>& tokens)
{
    // If no arguments, unwatch all watchpoints
    if ( tokens.size() == 1 ) {
        clear_watchlist();
        std::cout << "Watchlist cleared\n";
        return;
    }

    if ( tokens.size() != 2 ) {
        printf("Invalid format for unwatch command\n");
        return;
    }

    long unsigned int index = 0;

    try {
        index = (long unsigned int)SST::Core::from_string<int>(tokens[1]);
    }
    catch ( std::invalid_argument& e ) {
        printf("Invalid index format specified. The unwatch command requires that "
               "one of the index shown when "
               "\"watch\" is run with no arguments be specified\n");
        return;
    }

    if ( watch_points_.size() <= index ) {
        printf("Watch point %s not found. The unwatch command requires that one of "
               "the index shown when \"watchlist\" is run be specified\n",
            tokens[1].c_str());
        return;
    }

    WatchPoint* pt = watch_points_[index].first;
    if ( pt != nullptr ) { // already removed
        BaseComponent* comp = watch_points_[index].second;

        // Remove and mark as unused
        comp->removeWatchPoint(pt);
        watch_points_[index].first  = nullptr;
        watch_points_[index].second = nullptr;
    }
    return;
}


Core::Serialization::TraceBuffer*
parseTraceBuffer(std::vector<std::string>& tokens, size_t& index, Core::Serialization::ObjectMap* obj)
{
    size_t bufsize = 32;
    size_t pdelay  = 0;

    // Get buffer config
    if ( tokens[index++] != ":" ) {
        std::cout << "Invalid format: trace <trigger> : <bufsize> <postdelay> : <v1> ... "
               "<vN> : <action>\n";
        return nullptr;
    }
    // Could check for ":" here and assume that means they just want default
    // values for buffer size and post delay

    try {
        bufsize = std::stoi(tokens[index++]);
    }
    catch ( const std::invalid_argument& e ) {
        std::cerr << "Error: Invalid argument for buffer size: " << tokens[5] << std::endl;
        return nullptr;
    }
    catch ( const std::out_of_range& e ) {
        std::cerr << "Error: Out of range for buffer size: " << tokens[5] << std::endl;
        return nullptr;
    }

    // Get post delay
    try {
        pdelay = std::stoi(tokens[index++]);
    }
    catch ( const std::invalid_argument& e ) {
        std::cerr << "Error: Invalid argument for post trigger delay: " << tokens[6] << std::endl;
        return nullptr;
    }
    catch ( const std::out_of_range& e ) {
        std::cerr << "Error: Out of range for post trigger delay: " << tokens[6] << std::endl;
        return nullptr;
    }

    if ( tokens[index++] != ":" ) {
        std::cout << "Invalid format: trace <var> <op> <value> : <bufsize> <postdelay> : "
               "<v1> ... <vN> : <action>\n";
        return nullptr;
    }

    try {
        // Setup Trace Buffer
        return new Core::Serialization::TraceBuffer(obj, bufsize, pdelay);
    }
    catch ( std::exception& e ) {
        std::cout << "Invalid buffer argument passed to trace command\n";
        return nullptr;
    }
}

Core::Serialization::ObjectBuffer*
parseTraceVar(std::string& tvar, Core::Serialization::ObjectMap* obj, Core::Serialization::TraceBuffer* tb)
{
    // Find and check trace variable
    Core::Serialization::ObjectMap* map = obj->findVariable(tvar);
    if ( nullptr == map ) {
        std::cout << "Unknown variable: " << tvar << std::endl;
        return nullptr;
    }

    // Is variable fundamental
    if ( !map->isFundamental() ) {
        std::cout << "Traces can only be placed on fundamental types; " << tvar <<
               "is not fundamental\n";
        return nullptr;
    }
    std::string name = obj->getFullName() + "/" + tvar;
    return map->getObjectBuffer(name, tb->getBufferSize());
}

// trace <trigger> : <bufsize> <postdelay> : <v1> ... <vN> :  <action>
// <trigger> is defined in cmd_watch above
// <action> is optional - default is break to interactive console
// Could also consider having multiple actions and/or default buffer config
// TODO check at each step that we haven't exceeded token size
void
SimpleDebugger::cmd_trace(std::vector<std::string>& tokens)
{
    if ( tokens.size() < 9 ) {
        printf("Invalid format: trace <var> <op> <value> : <bufsize> <postdelay> : "
               "<v1> ... <vN> : <action>\n");
        return;
    }

    size_t      index = 1;
    std::string name  = "";

    // Get first comparison
    Core::Serialization::ObjectMapComparison* c = parseComparison(tokens, index, obj_, name);
    if ( c == nullptr ) {
        printf("Invalid argument passed in comparison trigger command\n");
        return;
    }
    size_t wpIndex = watch_points_.size();
    auto* pt = new WatchPoint(wpIndex, name, c);

    // Add additional comparisons and logical ops
    while ( index < tokens.size() ) {

        if ( tokens[index] == ":" ) { // end of trace vars
            break;
        }

        // Get Logical Operator
        WatchPoint::LogicOp logicOp = getLogicOpFromString(tokens[index++]);
        if ( logicOp == WatchPoint::LogicOp::UNDEFINED ) {
            std::cout << "Invalid logic operator: " << tokens[index - 1] << std::endl;
            return;
        }
        else {
            pt->addLogicOp(logicOp);
        }
        if ( index == tokens.size() ) {
            std::cout << "Invalid format for trace command\n";
            return;
        }

        // Get next comparison
        Core::Serialization::ObjectMapComparison* c = parseComparison(tokens, index, obj_, name);
        if ( c == nullptr ) {
            std::cout << "Invalid argument in comparison of trace command\n";
            return;
        }
        pt->addComparison(c);

    } // while index < tokens.size(), add another logic op and test comparision

    try {
        auto* tb = parseTraceBuffer(tokens, index, obj_);
        if ( tb == nullptr ) {
            std::cout << "Invalid trace buffer argument in trace command\n";
            return;
        }
        pt->addTraceBuffer(tb);

        // Get trace vars and add associated objectBuffers
        while ( index < tokens.size() ) {

            std::string tvar = tokens[index++];
            if ( tvar == ":" ) { // end of trace vars
                break;
            }

            auto* objBuf = parseTraceVar(tvar, obj_, tb);
            if ( objBuf == nullptr ) {
                std::cout << "Invalid trace variable argument passed to trace command\n";
                return;
            }
            pt->addObjectBuffer(objBuf);
        } // end while get trace vars

        // Parse action
        std::string action = tokens[index];

        WatchPoint::WPAction* actionObj = parseAction(tokens, index, obj_);
        if ( actionObj == nullptr ) {
            std::cout << "Error in action: " << action << std::endl;
            return;
        }
        else {
            pt->setAction(actionObj);
        }

        // Check for extra arguments
        if ( index != tokens.size() ) {
            printf("Error, too many arguments\n");
            return;
        }

        // Get the top level component to set the watch point
        BaseComponent* comp = static_cast<BaseComponent*>(base_comp_->getAddr());
        if ( comp ) {
            comp->addWatchPoint(pt);
            watch_points_.emplace_back(pt, comp);
            std::cout << "Added watchpoint #" << wpIndex << std::endl;
        }
        else {
            std::cout << "Not a component\n";
            return;
        }
    }
    catch ( std::exception& e ) {
        printf("Invalid format for trace command\n");
        return;
    }
};

// exit OR quit
void
SimpleDebugger::cmd_exit(std::vector<std::string>& UNUSED(tokens))
{
    // Remove all watchpoints
    bool cleared = clear_watchlist();
    if ( cleared ) {
        std::cout << "Removing all watchpoints and exiting ObjectExplorer\n";
    }
    else {
        std::cout << "Exiting ObjectExplorer without clearning watchpoints\n";
    }
    done = true;
    return;
}


// shutdown
void
SimpleDebugger::cmd_shutdown(std::vector<std::string>& UNUSED(tokens))
{
    simulationShutdown();
    done = true;
    printf("Exiting ObjectExplorer and shutting down simulation\n");
    return;
}

void
CommandHistoryBuffer::append(std::string s)
{
    buf_[nxt_] = std::make_pair(count_++, s);
    sz_        = sz_ < MAX_CMDS - 1 ? sz_ + 1 : MAX_CMDS;
    cur_       = nxt_;
    nxt_       = (nxt_ + 1) % MAX_CMDS;
}

void
CommandHistoryBuffer::print(int num)
{
    if (sz_==0) return;
    int n   = num < sz_ ? num : sz_;
    n       = n <= 0 ? sz_ : n;
    int idx = (nxt_ - n) % sz_;
    if ( idx < 0 ) idx += sz_;
    for ( int i = 0; i < n; i++ ) {
        std::cout << buf_[idx].first << " " << buf_[idx].second << std::endl;
        idx = (idx + 1) % MAX_CMDS;
    }
}

std::vector<std::string>&
CommandHistoryBuffer::getBuffer()
{
    // TODO: combine for print
    stringBuffer_.clear();
    if (sz_==0) return stringBuffer_;
    int n  = sz_;
    int idx = (nxt_ - n) % sz_;
    if ( idx < 0 ) idx += sz_;
    for ( int i = 0; i < n; i++ ) {
        stringBuffer_.emplace_back(buf_[idx].second);
        idx = (idx + 1) % MAX_CMDS;
    }
    return stringBuffer_;
}

CommandHistoryBuffer::BANG_RC
CommandHistoryBuffer::bang(const std::string& token, std::string& newcmd)
{
    auto rc = CommandHistoryBuffer::BANG_RC::INVALID;
    if ( this->sz_ == 0 ) return rc;

    // !!       Execute the previous instruction
    // !n      Execute instruction at history index n
    // !-n      Execute instruction n lines back in history
    // !string  Execute the most recent command starting with string
    // !?string Execute the most recent command containing string
    // !...:p   Find instruction in history but only print it

    // Check for :p  and strip it from token
    bool        echo = false;
    std::string base = token;
    if ( token.length() >= 2 ) {
        std::string last2chars = token.substr(token.length() - 2);
        if ( last2chars == ":p" ) {
            echo = true;
            base = token.substr(0, token.length() - 2);
        }
    }

    // grab first two chars and arg
    if ( base.length() < 2 ) return rc;

    // At this point we have a valid command. Worst case a NOP
    rc = CommandHistoryBuffer::BANG_RC::NOP;

    std::string cmd = base.substr(0, 2);
    std::string arg = "";
    if ( base.length() > 2 ) arg = base.substr(2);

    bool found = false;
    if ( cmd == "!!" ) {
        if ( arg.length() == 0 ) {
            newcmd = buf_[cur_].second;
            found  = true;
        }
        else {
            std::cout << "Invalid command: " << base << std::endl;
            return rc;
        }
    }
    else if ( cmd == "!-" ) {
        found = findOffset(arg, newcmd);
    }
    else if ( cmd == "!?" ) {
        found = searchAny(arg, newcmd);
    }
    else {
        // Either !n or !string
        arg   = base.substr(1);
        found = findEvent(arg, newcmd);
        if ( !found ) found = searchFirst(arg, newcmd);
        if ( !found ) std::cout << "history: event not found: " << arg << std::endl;
    }

    if ( found ) {
        rc = echo ? CommandHistoryBuffer::BANG_RC::ECHO_ONLY : CommandHistoryBuffer::BANG_RC::EXEC;
    }

    return rc;
}

bool
CommandHistoryBuffer::findEvent(const std::string& s, std::string& newcmd)
{
    // !n
    int event = -1;
    try {
        event = (int)SST::Core::from_string<int>(s);
    }
    catch ( std::invalid_argument& e ) {
        // std::cout << "history: invalid event: " << s << std::endl;
        return false;
    }
    if ( event < 0 ) {
        // std::cout << "history: invalid event: " << event << std::endl;
        return false;
    }
    // search backwards (most recent first)
    int idx = cur_;
    for ( int i = 0; i < sz_; i++ ) {
        if ( buf_[idx].first == (size_t)event ) {
            newcmd = buf_[idx].second;
            return true;
        }
        idx--;
        if ( idx < 0 ) idx = sz_ - 1;
    }
    return false;
}

bool
CommandHistoryBuffer::findOffset(const std::string& s, std::string& newcmd)
{
    // !-n
    int offset = -1;
    try {
        offset = (int)SST::Core::from_string<int>(s);
    }
    catch ( std::invalid_argument& e ) {
        std::cout << "history: invalid offset: " << s << std::endl;
        return false;
    }

    if ( offset > sz_ || offset < 1 ) {
        std::cout << "history: offset not found: " << offset << std::endl;
        return false;
    }

    int idx = cur_ - offset + 1;
    if ( idx < 0 ) idx += sz_;

    newcmd = buf_[idx].second;
    return true;
}

bool
CommandHistoryBuffer::searchFirst(const std::string& s, std::string& newcmd)
{
    // !string
    // search backwards. Most recent first
    int idx = cur_;
    for ( int i = 0; i < sz_; i++ ) {
        std::string chk = buf_[idx].second;
        idx--;
        if ( idx < 0 ) idx += sz_;
        if ( chk.length() < s.length() ) continue;
        if ( chk.substr(0, s.length()) == s ) {
            newcmd = chk;
            return true;
        }
    }
    // std::cout << "history: start string not found: " << s << std::endl;
    return false;
}

bool
CommandHistoryBuffer::searchAny(const std::string& s, std::string& newcmd)
{
    // !?string
    int idx = cur_;
    for ( int i = 0; i < sz_; i++ ) {
        std::string chk = buf_[idx].second;
        idx--;
        if ( idx < 0 ) idx += sz_;
        if ( chk.length() < s.length() ) continue;
        if ( chk.find(s) != std::string::npos ) {
            newcmd = chk;
            return true;
        }
    }
    std::cout << "history: string not found: " << s << std::endl;
    return false;
}


} // namespace SST::IMPL::Interactive<|MERGE_RESOLUTION|>--- conflicted
+++ resolved
@@ -272,12 +272,8 @@
     }
 
     // Oops
-<<<<<<< HEAD
     std::cout << "Unknown command: " << tokens[0].c_str() << std::endl;
     cmdHistoryBuf.append(cmd); // want garbled command so we can fix using command line editor
-=======
-    std::cout << "Unknown command: " << tokens[0] << std::endl;
->>>>>>> 1c9cf51d
 }
 
 //
