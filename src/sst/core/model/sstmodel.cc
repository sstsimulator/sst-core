// Copyright 2009-2021 NTESS. Under the terms
// of Contract DE-NA0003525 with NTESS, the U.S.
// Government retains certain rights in this software.
//
// Copyright (c) 2009-2021, NTESS
// All rights reserved.
//
// This file is part of the SST software package. For license
// information, see the LICENSE file in the top level directory of the
// distribution.

#include "sst_config.h"

#include "sst/core/model/sstmodel.h"

#include "sst/core/factory.h"

namespace SST {

SST_ELI_DEFINE_INFO_EXTERN(SSTModelDescription)
SST_ELI_DEFINE_CTOR_EXTERN(SSTModelDescription)

SSTModelDescription::SSTModelDescription() {}

bool
SSTModelDescription::isElementParallelCapable(const std::string& type)
{
    return Factory::getFactory()->getSimpleInfo<SSTModelDescription, 0, bool>(type);
}

const std::vector<std::string>&
SSTModelDescription::getElementSupportedExtensions(const std::string& type)
{
    return Factory::getFactory()->getSimpleInfo<SSTModelDescription, 1, std::vector<std::string>>(type);
}

<<<<<<< HEAD
SSTModelDescription::SSTModelDescription() {}
=======

} // namespace SST
>>>>>>> 9b62f1e9
<|MERGE_RESOLUTION|>--- conflicted
+++ resolved
@@ -34,9 +34,5 @@
     return Factory::getFactory()->getSimpleInfo<SSTModelDescription, 1, std::vector<std::string>>(type);
 }
 
-<<<<<<< HEAD
-SSTModelDescription::SSTModelDescription() {}
-=======
 
-} // namespace SST
->>>>>>> 9b62f1e9
+} // namespace SST