// Copyright 2009-2021 NTESS. Under the terms
// of Contract DE-NA0003525 with NTESS, the U.S.
// Government retains certain rights in this software.
//
// Copyright (c) 2009-2021, NTESS
// All rights reserved.
//
// This file is part of the SST software package. For license
// information, see the LICENSE file in the top level directory of the
// distribution.

#ifndef SST_CORE_MODEL_SSTMODEL_H
#define SST_CORE_MODEL_SSTMODEL_H
<<<<<<< HEAD
=======

#include "sst/core/eli/elementinfo.h"
#include "sst/core/warnmacros.h"
>>>>>>> 9b62f1e9

namespace SST {

class Config;
class ConfigGraph;

/** Base class for Model Generation
 */
class SSTModelDescription
{

public:
<<<<<<< HEAD
=======
    SST_ELI_DECLARE_BASE(SSTModelDescription)
    // declare extern to limit compile times
    SST_ELI_DECLARE_CTOR_EXTERN(const std::string&, int, Config*, double)
    SST_ELI_DECLARE_INFO_EXTERN(
        ELI::ProvidesSimpleInfo<0,bool>,
        ELI::ProvidesSimpleInfo<1,std::vector<std::string>>)

>>>>>>> 9b62f1e9
    SSTModelDescription();
    virtual ~SSTModelDescription() {};
    /** Create the ConfigGraph
     *
     * This function should be overridden by subclasses.
     *
     * This function is responsible for reading any configuration
     * files and generating a ConfigGraph object.
     */
    virtual ConfigGraph* createConfigGraph() = 0;
<<<<<<< HEAD
};

} // namespace SST
=======

    // Helper functions to pull out ELI data for an element
    static bool                            isElementParallelCapable(const std::string& type);
    static const std::vector<std::string>& getElementSupportedExtensions(const std::string& type);
};

} // namespace SST


// Use this macro to register a model description.  Parallel_capable
// indicates whether this model is able to be use when loading in
// parallel.  The final arguments are optional and are a list of file
// extensions handled by the model.  These are only useful for the
// built-in models as external models will have to use the command
// line option to load them and then the extension will be ignored.
#define SST_ELI_REGISTER_MODEL_DESCRIPTION(cls, lib, name, version, desc, parallel_capable)             \
    SST_ELI_REGISTER_DERIVED(SST::SSTModelDescription, ::cls,lib,name,ELI_FORWARD_AS_ONE(version),desc) \
    SST_ELI_DOCUMENT_SIMPLE_INFO(bool,0,parallel_capable)

#define SST_ELI_DOCUMENT_MODEL_SUPPORTED_EXTENSIONS(...) \
    SST_ELI_DOCUMENT_SIMPLE_INFO(std::vector<std::string>,1,__VA_ARGS__)
>>>>>>> 9b62f1e9

#endif // SST_CORE_MODEL_SSTMODEL_H<|MERGE_RESOLUTION|>--- conflicted
+++ resolved
@@ -11,12 +11,9 @@
 
 #ifndef SST_CORE_MODEL_SSTMODEL_H
 #define SST_CORE_MODEL_SSTMODEL_H
-<<<<<<< HEAD
-=======
 
 #include "sst/core/eli/elementinfo.h"
 #include "sst/core/warnmacros.h"
->>>>>>> 9b62f1e9
 
 namespace SST {
 
@@ -29,8 +26,6 @@
 {
 
 public:
-<<<<<<< HEAD
-=======
     SST_ELI_DECLARE_BASE(SSTModelDescription)
     // declare extern to limit compile times
     SST_ELI_DECLARE_CTOR_EXTERN(const std::string&, int, Config*, double)
@@ -38,7 +33,6 @@
         ELI::ProvidesSimpleInfo<0,bool>,
         ELI::ProvidesSimpleInfo<1,std::vector<std::string>>)
 
->>>>>>> 9b62f1e9
     SSTModelDescription();
     virtual ~SSTModelDescription() {};
     /** Create the ConfigGraph
@@ -49,11 +43,6 @@
      * files and generating a ConfigGraph object.
      */
     virtual ConfigGraph* createConfigGraph() = 0;
-<<<<<<< HEAD
-};
-
-} // namespace SST
-=======
 
     // Helper functions to pull out ELI data for an element
     static bool                            isElementParallelCapable(const std::string& type);
@@ -75,6 +64,5 @@
 
 #define SST_ELI_DOCUMENT_MODEL_SUPPORTED_EXTENSIONS(...) \
     SST_ELI_DOCUMENT_SIMPLE_INFO(std::vector<std::string>,1,__VA_ARGS__)
->>>>>>> 9b62f1e9
 
 #endif // SST_CORE_MODEL_SSTMODEL_H