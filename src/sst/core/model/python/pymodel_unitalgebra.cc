--- conflicted
+++ resolved
@@ -397,16 +397,6 @@
     return ret;
 }
 
-<<<<<<< HEAD
-static PyMethodDef unitAlgebraMethods[]
-    = { { "getRoundedValue", unitAlgebraGetRoundedValue, METH_NOARGS,
-          "Rounds value of UnitAlgebra to nearest whole number and returns a long" },
-        { "getFloatValue", unitAlgebraGetFloatValue, METH_NOARGS, "Returns value portion of UnitAlgebra as a float" },
-        { "isValueZero", unitAlgebraIsValueZero, METH_NOARGS, "Returns True if value is zero, false otherwise" },
-        { "hasUnits", unitAlgebraHasUnits, METH_VARARGS, "Checks to see if the UnitAlgebra has the specified units" },
-        { "invert", unitAlgebraInvert, METH_NOARGS, "Inverts the UnitAlgebra value and units" },
-        { NULL, NULL, 0, NULL } };
-=======
 static PyMethodDef unitAlgebraMethods[] = {
     { "getRoundedValue", unitAlgebraGetRoundedValue, METH_NOARGS,
       "Rounds value of UnitAlgebra to nearest whole number and returns a long" },
@@ -416,7 +406,6 @@
     { "invert", unitAlgebraInvert, METH_NOARGS, "Inverts the UnitAlgebra value and units" },
     { NULL, NULL, 0, NULL }
 };
->>>>>>> 9b62f1e9
 
 #if PY_MAJOR_VERSION == 3
 #if PY_MINOR_VERSION == 8
