--- conflicted
+++ resolved
@@ -150,15 +150,6 @@
     return SST_ConvertToPythonLong(0);
 }
 
-<<<<<<< HEAD
-static PyMethodDef sgMethods[]
-    = { { "addStatistic", sgAddStat, METH_VARARGS, "Add a new statistic to the group" },
-        { "addComponent", sgAddComp, METH_O, "Add a component to the group" },
-        { "setOutput", sgSetOutput, METH_O, "Configure how the stats should be written" },
-        { "setFrequency", sgSetFreq, METH_O,
-          "Set the frequency or rate (ie: \"10ms\", \"25khz\") to write out the statistics" },
-        { nullptr, nullptr, 0, nullptr } };
-=======
 static PyMethodDef sgMethods[] = {
     { "addStatistic", sgAddStat, METH_VARARGS, "Add a new statistic to the group" },
     { "addComponent", sgAddComp, METH_O, "Add a component to the group" },
@@ -167,7 +158,6 @@
       "Set the frequency or rate (ie: \"10ms\", \"25khz\") to write out the statistics" },
     { nullptr, nullptr, 0, nullptr }
 };
->>>>>>> 9b62f1e9
 
 #if PY_MAJOR_VERSION == 3
 #if PY_MINOR_VERSION == 8
