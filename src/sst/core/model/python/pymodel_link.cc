--- conflicted
+++ resolved
@@ -109,17 +109,10 @@
     return PyBool_FromLong(prev ? 1 : 0);
 }
 
-<<<<<<< HEAD
-static PyMethodDef linkMethods[]
-    = { { "connect", linkConnect, METH_VARARGS, "Connects two components to a Link" },
-        { "setNoCut", linkSetNoCut, METH_NOARGS, "Specifies that this link should not be partitioned across" },
-        { nullptr, nullptr, 0, nullptr } };
-=======
 static PyMethodDef linkMethods[] = { { "connect", linkConnect, METH_VARARGS, "Connects two components to a Link" },
                                      { "setNoCut", linkSetNoCut, METH_NOARGS,
                                        "Specifies that this link should not be partitioned across" },
                                      { nullptr, nullptr, 0, nullptr } };
->>>>>>> 9b62f1e9
 
 #if PY_MAJOR_VERSION == 3
 #if PY_MINOR_VERSION == 8
