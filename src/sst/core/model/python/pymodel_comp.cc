// -*- c++ -*-

// Copyright 2009-2021 NTESS. Under the terms
// of Contract DE-NA0003525 with NTESS, the U.S.
// Government retains certain rights in this software.
//
// Copyright (c) 2009-2021, NTESS
// All rights reserved.
//
// This file is part of the SST software package. For license
// information, see the LICENSE file in the top level directory of the
// distribution.

#include "sst_config.h"

#include "sst/core/model/python/pymodel_comp.h"

#include "sst/core/component.h"
#include "sst/core/componentInfo.h"
#include "sst/core/configGraph.h"
#include "sst/core/model/python/pymacros.h"
#include "sst/core/model/python/pymodel.h"
#include "sst/core/model/python/pymodel_link.h"
#include "sst/core/model/python/pymodel_stat.h"
#include "sst/core/simulation.h"
#include "sst/core/sst_types.h"
#include "sst/core/subcomponent.h"
#include "sst/core/warnmacros.h"

DISABLE_WARN_DEPRECATED_REGISTER
#include <Python.h>
REENABLE_WARNING

#include <string.h>

using namespace SST;
using namespace SST::Core;
extern SST::Core::SSTPythonModelDefinition* gModel;

ConfigComponent*
ComponentHolder::getSubComp(const std::string& name, int slot_num)
{
    for ( auto sc : getComp()->subComponents ) {
        if ( sc->name == name && sc->slot_num == slot_num ) return sc;
    }
    return nullptr;
}

ComponentId_t
ComponentHolder::getID()
{
    return id;
}

std::string
ComponentHolder::getName()
{
    return getComp()->name;
}

ConfigComponent*
ComponentHolder::getComp()
{
    return gModel->getGraph()->findComponent(id);
}

int
ComponentHolder::compare(ComponentHolder* other)
{
    if ( id < other->id )
        return -1;
    else if ( id > other->id )
        return 1;
    else
        return 0;
}

int
PySubComponent::getSlot()
{
    return getComp()->slot_num;
}

static int
compInit(ComponentPy_t* self, PyObject* args, PyObject* UNUSED(kwds))
{
    char *        name, *type;
    ComponentId_t useID = UNSET_COMPONENT_ID;
    if ( !PyArg_ParseTuple(args, "ss|k", &name, &type, &useID) ) return -1;

    PyComponent* obj;
    if ( useID == UNSET_COMPONENT_ID ) {
        char*         prefixed_name = gModel->addNamePrefix(name);
        ComponentId_t id            = gModel->addComponent(prefixed_name, type);
        obj                         = new PyComponent(self, id);
        gModel->getOutput()->verbose(
            CALL_INFO, 3, 0, "Creating component [%s] of type [%s]: id [%" PRIu64 "]\n", name, type, id);
    }
    else {
        obj = new PyComponent(self, useID);
    }
    self->obj = obj;

    return 0;
}

static void
compDealloc(ComponentPy_t* self)
{
    if ( self->obj ) delete self->obj;
    Py_TYPE(self)->tp_free((PyObject*)self);
}

static PyObject*
compAddParam(PyObject* self, PyObject* args)
{
    char*     param = nullptr;
    PyObject* value = nullptr;
    if ( !PyArg_ParseTuple(args, "sO", &param, &value) ) return nullptr;

    ConfigComponent* c = getComp(self);
    if ( nullptr == c ) return nullptr;

    // Get the string-ized value by calling __str__ function of the
    // value object
    PyObject* vstr = PyObject_CallMethod(value, (char*)"__str__", nullptr);
    c->addParameter(param, SST_ConvertToCppString(vstr), true);
    Py_XDECREF(vstr);

    return SST_ConvertToPythonLong(0);
}

static PyObject*
compAddParams(PyObject* self, PyObject* args)
{
    ConfigComponent* c = getComp(self);
    if ( nullptr == c ) return nullptr;

    if ( !PyDict_Check(args) ) { return nullptr; }

    Py_ssize_t pos = 0;
    PyObject * key, *val;
    long       count = 0;

    while ( PyDict_Next(args, &pos, &key, &val) ) {
        PyObject* kstr = PyObject_CallMethod(key, (char*)"__str__", nullptr);
        PyObject* vstr = PyObject_CallMethod(val, (char*)"__str__", nullptr);
        c->addParameter(SST_ConvertToCppString(kstr), SST_ConvertToCppString(vstr), true);
        Py_XDECREF(kstr);
        Py_XDECREF(vstr);
        count++;
    }
    return SST_ConvertToPythonLong(count);
}

static PyObject*
compSetRank(PyObject* self, PyObject* args)
{
    ConfigComponent* c = getComp(self);
    if ( nullptr == c ) return nullptr;

    PyErr_Clear();

    unsigned long rank   = (unsigned long)-1;
    unsigned long thread = (unsigned long)0;

    if ( !PyArg_ParseTuple(args, "k|k", &rank, &thread) ) { return nullptr; }

    c->setRank(RankInfo(rank, thread));

    return SST_ConvertToPythonLong(0);
}

static PyObject*
compSetWeight(PyObject* self, PyObject* arg)
{
    ConfigComponent* c = getComp(self);
    if ( nullptr == c ) return nullptr;

    PyErr_Clear();
    double weight = PyFloat_AsDouble(arg);
    if ( PyErr_Occurred() ) {
        PyErr_Print();
        exit(-1);
    }

    c->setWeight(weight);

    return SST_ConvertToPythonLong(0);
}

static PyObject*
compAddLink(PyObject* self, PyObject* args)
{
    ConfigComponent* c  = getComp(self);
    ComponentId_t    id = c->id;

    PyObject* plink = nullptr;
    char *    port = nullptr, *lat = nullptr;

    if ( !PyArg_ParseTuple(args, "O!s|s", &PyModel_LinkType, &plink, &port, &lat) ) { return nullptr; }
    LinkPy_t* link = (LinkPy_t*)plink;
    if ( nullptr == lat ) lat = link->latency;
    if ( nullptr == lat ) return nullptr;

    gModel->getOutput()->verbose(
        CALL_INFO, 4, 0, "Connecting component %" PRIu64 " to Link %s (lat: %s)\n", id, link->name, lat);
    gModel->addLink(id, link->name, port, lat, link->no_cut);

    return SST_ConvertToPythonLong(0);
}

static PyObject*
compGetFullName(PyObject* self, PyObject* UNUSED(args))
{
    return SST_ConvertToPythonString(getComp(self)->getFullName().c_str());
}

#if PY_MAJOR_VERSION >= 3
static PyObject*
compCompare(PyObject* obj0, PyObject* obj1, int op)
{
    PyObject* result;
    bool      cmp = false;
    switch ( op ) {
    case Py_LT:
        cmp = ((ComponentHolder*)obj0)->compare(((ComponentPy_t*)obj1)->obj) == -1;
        break;
    case Py_LE:
        cmp = ((ComponentHolder*)obj0)->compare(((ComponentPy_t*)obj1)->obj) != 1;
        break;
    case Py_EQ:
        cmp = ((ComponentHolder*)obj0)->compare(((ComponentPy_t*)obj1)->obj) == 0;
        break;
    case Py_NE:
        cmp = ((ComponentHolder*)obj0)->compare(((ComponentPy_t*)obj1)->obj) != 0;
        break;
    case Py_GT:
        cmp = ((ComponentHolder*)obj0)->compare(((ComponentPy_t*)obj1)->obj) == 1;
        break;
    case Py_GE:
        cmp = ((ComponentHolder*)obj0)->compare(((ComponentPy_t*)obj1)->obj) != -1;
        break;
    }
    result = cmp ? Py_True : Py_False;
    Py_INCREF(result);
    return result;
}
#else
static int
compCompare(PyObject* obj0, PyObject* obj1)
{
    return ((ComponentHolder*)obj0)->compare(((ComponentHolder*)obj1));
}
#endif

static PyObject*
compGetType(PyObject* self, PyObject* UNUSED(args))
{
    return PyUnicode_FromString(getComp(self)->type.c_str());
}

static PyObject*
compSetSubComponent(PyObject* self, PyObject* args)
{
    char *name = nullptr, *type = nullptr;
    int   slot = 0;

    if ( !PyArg_ParseTuple(args, "ss|i", &name, &type, &slot) ) return nullptr;

    ConfigComponent* c = getComp(self);
    if ( nullptr == c ) return nullptr;

    ComponentId_t    subC_id = c->getNextSubComponentID();
    ConfigComponent* sub     = c->addSubComponent(subC_id, name, type, slot);
    if ( nullptr != sub ) {
        PyObject* argList = Py_BuildValue("Ok", self, subC_id);
        PyObject* subObj  = PyObject_CallObject((PyObject*)&PyModel_SubComponentType, argList);
        Py_DECREF(argList);
        return subObj;
    }

    char errMsg[1024] = { 0 };
    snprintf(
        errMsg, sizeof(errMsg) - 1,
        "Failed to create subcomponent %s on %s.  Already attached a subcomponent at that slot name and number?\n",
        name, c->name.c_str());
    PyErr_SetString(PyExc_RuntimeError, errMsg);
    return nullptr;
}

/**
 * @brief compSetStatistic Fill a stat slot with a shared statistic
 * @param self The Python component
 * @param args The name of the stat slot to fill and the Python stat object o use
 * @return The Python stat object is returned back on success
 */
static PyObject*
compSetStatistic(PyObject* self, PyObject* args)
{
    PyObject* statObj;
    char*     name = nullptr;
    if ( !PyArg_ParseTuple(args, "sO", &name, &statObj) ) return nullptr;

    ConfigComponent* c = getComp(self);
    if ( nullptr == c ) return nullptr;

    ConfigStatistic* s     = getStat(statObj);
    bool             valid = c->reuseStatistic(name, s->id);
    if ( valid ) {
        Py_INCREF(statObj);
        return statObj;
    }
    else {
        return nullptr;
    }
}

/**
 * @brief compEnableStatistic. Creates a new statistic object unique to this slot
 *        rather than using a shared statistic created by compCreateStatistic
 * @param self The Python component
 * @param args The name of the stat slot to fill and optionally a params dictionary
 * @return The Python stat object assigned to this slot
 */
static PyObject*
compEnableStatistic(PyObject* self, PyObject* args)
{
    char*     name      = nullptr;
    PyObject* py_params = nullptr;

    if ( !PyArg_ParseTuple(args, "s|O", &name, &py_params) ) { return nullptr; }
    ConfigComponent* c = getComp(self);
    if ( nullptr == c ) return nullptr;

    return buildEnabledStatistic(c, name, py_params, false /*do not apply to children*/);
}

static PyObject*
compSetCoords(PyObject* self, PyObject* args)
{
    std::vector<double> coords(3, 0.0);
    if ( !PyArg_ParseTuple(args, "d|dd", &coords[0], &coords[1], &coords[2]) ) {
        PyObject* list = nullptr;
        if ( PyArg_ParseTuple(args, "O!", &PyList_Type, &list) && PyList_Size(list) > 0 ) {
            coords.clear();
            for ( Py_ssize_t i = 0; i < PyList_Size(list); i++ ) {
                coords.push_back(PyFloat_AsDouble(PyList_GetItem(list, 0)));
                if ( PyErr_Occurred() ) goto error;
            }
        }
        else if ( PyArg_ParseTuple(args, "O!", &PyTuple_Type, &list) && PyTuple_Size(list) > 0 ) {
            coords.clear();
            for ( Py_ssize_t i = 0; i < PyTuple_Size(list); i++ ) {
                coords.push_back(PyFloat_AsDouble(PyTuple_GetItem(list, 0)));
                if ( PyErr_Occurred() ) goto error;
            }
        }
        else {
error:
            PyErr_SetString(
                PyExc_TypeError, "compSetCoords() expects arguments of 1-3 doubles, or a list/tuple of doubles");
            return nullptr;
        }
    }

    ConfigComponent* c = getComp(self);
    if ( nullptr == c ) return nullptr;
    c->setCoordinates(coords);

    return SST_ConvertToPythonLong(0);
}

static PyObject*
compSetStatisticLoadLevel(PyObject* self, PyObject* args)
{
    int              argOK             = 0;
    uint8_t          loadLevel         = STATISTICLOADLEVELUNINITIALIZED;
    ConfigComponent* c                 = getComp(self);
    int              apply_to_children = 0;

    PyErr_Clear();

    argOK     = PyArg_ParseTuple(args, "H|i", &loadLevel, &apply_to_children);
    loadLevel = loadLevel & 0xff;

    if ( argOK ) { c->setStatisticLoadLevel(loadLevel, apply_to_children); }
    else {
        return nullptr;
    }
    return SST_ConvertToPythonLong(0);
}

/**
 * @brief compEnableAllStatistics
 * @param self The Python component
 * @param args Optionally a params dictionary
 * @return Just a flag (0) indicating success. The enable all functions
 *         do not return Python stat handles.
 */
static PyObject*
compEnableAllStatistics(PyObject* self, PyObject* args)
{
    int              argOK             = 0;
    PyObject*        statParamDict     = nullptr;
    ConfigComponent* c                 = getComp(self);
    int              apply_to_children = 0;

    PyErr_Clear();

    // Parse the Python Args and get optional Stat Params (as a Dictionary)
    argOK = PyArg_ParseTuple(args, "|O!i", &PyDict_Type, &statParamDict, &apply_to_children);

    if ( argOK ) { c->enableStatistic(STATALLFLAG, pythonToCppParams(statParamDict), apply_to_children); }
    else {
        // ParseTuple Failed, return NULL for error
        return nullptr;
    }
    return SST_ConvertToPythonLong(0);
}

/**
 * @brief compEnableStatistics
 * @param self  The Python component
 * @param args  The statistic slot to enable (single) or a list of slots to enable, optionally also params dictionary
 * @return A list of Python statistic templates.  Each Statistic template will generate a unique object
 *         in C++ rather than a shared object.  If wanted a shared object, use compCreateStatistic
 *         and then assigned the created statistic to slots.
 */
static PyObject*
compEnableStatistics(PyObject* self, PyObject* args)
{
    int              argOK             = 0;
    PyObject*        statList          = nullptr;
    char*            stat_str          = nullptr;
    PyObject*        statParamDict     = nullptr;
    int              apply_to_children = 0;
    ConfigComponent* cc                = getComp(self);

    PyErr_Clear();

    // Can either have a single string, or a list of strings.  Try single string first
    argOK = PyArg_ParseTuple(args, "s|O!i", &stat_str, &PyDict_Type, &statParamDict, &apply_to_children);
    if ( argOK ) {
        statList = PyList_New(1);
        PyList_SetItem(statList, 0, SST_ConvertToPythonString(stat_str));
    }
    else {
        PyErr_Clear();
        apply_to_children = 0;
        // Try list version
<<<<<<< HEAD
        argOK             = PyArg_ParseTuple(
            args, "O!|O!i", &PyList_Type, &statList, &PyDict_Type, &statParamDict, &apply_to_children);
=======
        argOK =
            PyArg_ParseTuple(args, "O!|O!i", &PyList_Type, &statList, &PyDict_Type, &statParamDict, &apply_to_children);
>>>>>>> 9b62f1e9
        if ( argOK ) Py_INCREF(statList);
    }

    if ( argOK ) {
        // Generate the Statistic Parameters
        // Make sure we have a list
        if ( !PyList_Check(statList) ) { return nullptr; }
        PyObject* statObjList = buildEnabledStatistics(cc, statList, statParamDict, apply_to_children);
        Py_XDECREF(statList);
        return statObjList;
    }
    else {
        // ParseTuple Failed, return NULL for error
        return nullptr;
    }
    return SST_ConvertToPythonLong(0);
}

/**
 * @brief compCreateStatistic
 * @param self The Python component
 * @param args The name assigned to the statistic in Python (not C++). Optionally params.
 * @return A Python object representing the statistic. All statistic slots this is assigned to
 *         will be linked to the same statistic object.
 */
static PyObject*
compCreateStatistic(PyObject* self, PyObject* args)
{
    //    char* param = nullptr;
    ConfigComponent* comp = getComp(self);
    if ( nullptr == comp ) return nullptr;

    // we can have 1 or 2 arguments
    // mandatory name
    // optional parameters
    char*     name = nullptr;
    PyObject* py_params;

    if ( !PyArg_ParseTuple(args, "s|O", &name, &py_params) ) return nullptr;

    if ( nullptr == comp ) return nullptr;

    ConfigStatistic* cs = comp->createStatistic();
    if ( cs == nullptr ) {
        char errMsg[1024] = { 0 };
        snprintf(errMsg, sizeof(errMsg) - 1, "Failed to create statistic '%s' on '%s'", name, comp->name.c_str());
        PyErr_SetString(PyExc_RuntimeError, errMsg);
        return nullptr;
    }

    if ( py_params ) { cs->params.insert(pythonToCppParams(py_params)); }

    cs->shared = true;
    cs->name   = name;

    return buildStatisticObject(cs->id);
}

static PyObject*
compAddGlobalParamSet(PyObject* self, PyObject* arg)
{
    const char* set = nullptr;
    PyErr_Clear();
    set = SST_ConvertToCppString(arg);

    ConfigComponent* c = getComp(self);

    if ( set != nullptr ) { c->addGlobalParamSet(set); }
    else {
        return nullptr;
    }
    return SST_ConvertToPythonLong(0);
}

<<<<<<< HEAD
static PyMethodDef componentMethods[]
    = { { "addParam", compAddParam, METH_VARARGS, "Adds a parameter(name, value)" },
        { "addParams", compAddParams, METH_O, "Adds Multiple Parameters from a dict" },
        { "setRank", compSetRank, METH_VARARGS, "Sets which rank on which this component should sit" },
        { "setWeight", compSetWeight, METH_O, "Sets the weight of the component" },
        { "addLink", compAddLink, METH_VARARGS, "Connects this component to a Link" },
        { "getFullName", compGetFullName, METH_NOARGS, "Returns the full name of the component." },
        { "getType", compGetType, METH_NOARGS, "Returns the type of the component." },
        { "setStatisticLoadLevel", compSetStatisticLoadLevel, METH_VARARGS,
          "Sets the statistics load level for this component" },
        { "createStatistic", compCreateStatistic, METH_VARARGS,
          "Create a Statistics in the component with optional parameters" },
        { "enableAllStatistics", compEnableAllStatistics, METH_VARARGS,
          "Enable all Statistics in the component with optional parameters" },
        { "enableStatistic", compEnableStatistic, METH_VARARGS,
          "Enable a statistic with a name and return a handle to it" },
        { "enableStatistics", compEnableStatistics, METH_VARARGS,
          "Enables Multiple Statistics in the component with optional parameters" },
        { "setStatistic", compSetStatistic, METH_VARARGS, "Bind a statistic with name <name>" },
        { "setSubComponent", compSetSubComponent, METH_VARARGS,
          "Bind a subcomponent to slot <name>, with type <type>" },
        { "setCoordinates", compSetCoords, METH_VARARGS,
          "Set (X,Y,Z) coordinates of this component, for use with visualization" },
        { "addGlobalParamSet", compAddGlobalParamSet, METH_O, "Add global parameter set to the component" },
        { nullptr, nullptr, 0, nullptr } };
=======
static PyMethodDef componentMethods[] = {
    { "addParam", compAddParam, METH_VARARGS, "Adds a parameter(name, value)" },
    { "addParams", compAddParams, METH_O, "Adds Multiple Parameters from a dict" },
    { "setRank", compSetRank, METH_VARARGS, "Sets which rank on which this component should sit" },
    { "setWeight", compSetWeight, METH_O, "Sets the weight of the component" },
    { "addLink", compAddLink, METH_VARARGS, "Connects this component to a Link" },
    { "getFullName", compGetFullName, METH_NOARGS, "Returns the full name of the component." },
    { "getType", compGetType, METH_NOARGS, "Returns the type of the component." },
    { "setStatisticLoadLevel", compSetStatisticLoadLevel, METH_VARARGS,
      "Sets the statistics load level for this component" },
    { "createStatistic", compCreateStatistic, METH_VARARGS,
      "Create a Statistics in the component with optional parameters" },
    { "enableAllStatistics", compEnableAllStatistics, METH_VARARGS,
      "Enable all Statistics in the component with optional parameters" },
    { "enableStatistic", compEnableStatistic, METH_VARARGS,
      "Enable a statistic with a name and return a handle to it" },
    { "enableStatistics", compEnableStatistics, METH_VARARGS,
      "Enables Multiple Statistics in the component with optional parameters" },
    { "setStatistic", compSetStatistic, METH_VARARGS, "Bind a statistic with name <name>" },
    { "setSubComponent", compSetSubComponent, METH_VARARGS, "Bind a subcomponent to slot <name>, with type <type>" },
    { "setCoordinates", compSetCoords, METH_VARARGS,
      "Set (X,Y,Z) coordinates of this component, for use with visualization" },
    { "addGlobalParamSet", compAddGlobalParamSet, METH_O, "Add global parameter set to the component" },
    { nullptr, nullptr, 0, nullptr }
};
>>>>>>> 9b62f1e9

#if PY_MAJOR_VERSION == 3
#if PY_MINOR_VERSION == 8
DISABLE_WARN_DEPRECATED_DECLARATION
#endif
#endif
PyTypeObject PyModel_ComponentType = {
    SST_PY_OBJ_HEAD "sst.Component", /* tp_name */
    sizeof(ComponentPy_t),           /* tp_basicsize */
    0,                               /* tp_itemsize */
    (destructor)compDealloc,         /* tp_dealloc */
    SST_TP_VECTORCALL_OFFSET         /* Python3 only */
        SST_TP_PRINT                 /* Python2 only */
    nullptr,                         /* tp_getattr */
    nullptr,                         /* tp_setattr */
    SST_TP_COMPARE(compCompare)      /* Python2 only */
    SST_TP_AS_SYNC                   /* Python3 only */
    nullptr,                         /* tp_repr */
    nullptr,                         /* tp_as_number */
    nullptr,                         /* tp_as_sequence */
    nullptr,                         /* tp_as_mapping */
    nullptr,                         /* tp_hash */
    nullptr,                         /* tp_call */
    nullptr,                         /* tp_str */
    nullptr,                         /* tp_getattro */
    nullptr,                         /* tp_setattro */
    nullptr,                         /* tp_as_buffer */
    Py_TPFLAGS_DEFAULT,              /* tp_flags */
    "SST Component",                 /* tp_doc */
    nullptr,                         /* tp_traverse */
    nullptr,                         /* tp_clear */
    SST_TP_RICH_COMPARE(compCompare) /* Python3 only */
    0,                               /* tp_weaklistoffset */
    nullptr,                         /* tp_iter */
    nullptr,                         /* tp_iternext */
    componentMethods,                /* tp_methods */
    nullptr,                         /* tp_members */
    nullptr,                         /* tp_getset */
    nullptr,                         /* tp_base */
    nullptr,                         /* tp_dict */
    nullptr,                         /* tp_descr_get */
    nullptr,                         /* tp_descr_set */
    0,                               /* tp_dictoffset */
    (initproc)compInit,              /* tp_init */
    nullptr,                         /* tp_alloc */
    nullptr,                         /* tp_new */
    nullptr,                         /* tp_free */
    nullptr,                         /* tp_is_gc */
    nullptr,                         /* tp_bases */
    nullptr,                         /* tp_mro */
    nullptr,                         /* tp_cache */
    nullptr,                         /* tp_subclasses */
    nullptr,                         /* tp_weaklist */
    nullptr,                         /* tp_del */
    0,                               /* tp_version_tag */
    SST_TP_FINALIZE                  /* Python3 only */
        SST_TP_VECTORCALL            /* Python3 only */
            SST_TP_PRINT_DEP         /* Python3.8 only */
};
#if PY_MAJOR_VERSION == 3
#if PY_MINOR_VERSION == 8
REENABLE_WARNING
#endif
#endif

static int
subCompInit(ComponentPy_t* self, PyObject* args, PyObject* UNUSED(kwds))
{
    ComponentId_t id;
    PyObject*     parent;
    // if ( !PyArg_ParseTuple(args, "Ossii", &parent, &name, &type, &slot, &id) )
    if ( !PyArg_ParseTuple(args, "Ok", &parent, &id) ) return -1;

    PySubComponent* obj = new PySubComponent(self, id);

    self->obj = obj;

    gModel->getOutput()->verbose(
        CALL_INFO, 3, 0, "Creating subcomponent [%s] of type [%s]]\n", getComp((PyObject*)self)->name.c_str(),
        getComp((PyObject*)self)->type.c_str());

    return 0;
}

static void
subCompDealloc(ComponentPy_t* self)
{
    if ( self->obj ) { delete self->obj; }
    Py_TYPE(self)->tp_free((PyObject*)self);
}

<<<<<<< HEAD
static PyMethodDef subComponentMethods[]
    = { { "addParam", compAddParam, METH_VARARGS, "Adds a parameter(name, value)" },
        { "addParams", compAddParams, METH_O, "Adds Multiple Parameters from a dict" },
        { "addLink", compAddLink, METH_VARARGS, "Connects this subComponent to a Link" },
        { "getFullName", compGetFullName, METH_NOARGS, "Returns the full name, after any prefix, of the component." },
        { "getType", compGetType, METH_NOARGS, "Returns the type of the component." },
        { "setStatisticLoadLevel", compSetStatisticLoadLevel, METH_VARARGS,
          "Sets the statistics load level for this component" },
        { "enableAllStatistics", compEnableAllStatistics, METH_VARARGS,
          "Enable all Statistics in the component with optional parameters" },
        { "enableStatistics", compEnableStatistics, METH_VARARGS,
          "Enables Multiple Statistics in the component with optional parameters" },
        { "enableStatistic", compEnableStatistic, METH_VARARGS,
          "Enable a statistic with a name and return a handle to it" },
        { "setStatistic", compSetStatistic, METH_VARARGS, "Reuse a statistic for the binding" },
        { "setSubComponent", compSetSubComponent, METH_VARARGS,
          "Bind a subcomponent to slot <name>, with type <type>" },
        { "addGlobalParamSet", compAddGlobalParamSet, METH_O, "Add global parameter set to the component" },
        { "setCoordinates", compSetCoords, METH_VARARGS,
          "Set (X,Y,Z) coordinates of this component, for use with visualization" },
        { nullptr, nullptr, 0, nullptr } };
=======
static PyMethodDef subComponentMethods[] = {
    { "addParam", compAddParam, METH_VARARGS, "Adds a parameter(name, value)" },
    { "addParams", compAddParams, METH_O, "Adds Multiple Parameters from a dict" },
    { "addLink", compAddLink, METH_VARARGS, "Connects this subComponent to a Link" },
    { "getFullName", compGetFullName, METH_NOARGS, "Returns the full name, after any prefix, of the component." },
    { "getType", compGetType, METH_NOARGS, "Returns the type of the component." },
    { "setStatisticLoadLevel", compSetStatisticLoadLevel, METH_VARARGS,
      "Sets the statistics load level for this component" },
    { "enableAllStatistics", compEnableAllStatistics, METH_VARARGS,
      "Enable all Statistics in the component with optional parameters" },
    { "enableStatistics", compEnableStatistics, METH_VARARGS,
      "Enables Multiple Statistics in the component with optional parameters" },
    { "enableStatistic", compEnableStatistic, METH_VARARGS,
      "Enable a statistic with a name and return a handle to it" },
    { "setStatistic", compSetStatistic, METH_VARARGS, "Reuse a statistic for the binding" },
    { "setSubComponent", compSetSubComponent, METH_VARARGS, "Bind a subcomponent to slot <name>, with type <type>" },
    { "addGlobalParamSet", compAddGlobalParamSet, METH_O, "Add global parameter set to the component" },
    { "setCoordinates", compSetCoords, METH_VARARGS,
      "Set (X,Y,Z) coordinates of this component, for use with visualization" },
    { nullptr, nullptr, 0, nullptr }
};
>>>>>>> 9b62f1e9

#if PY_MAJOR_VERSION == 3
#if PY_MINOR_VERSION == 8
DISABLE_WARN_DEPRECATED_DECLARATION
#endif
#endif
PyTypeObject PyModel_SubComponentType = {
    SST_PY_OBJ_HEAD "sst.SubComponent", /* tp_name */
    sizeof(ComponentPy_t),              /* tp_basicsize */
    0,                                  /* tp_itemsize */
    (destructor)subCompDealloc,         /* tp_dealloc */
    SST_TP_VECTORCALL_OFFSET            /* Python3 only */
        SST_TP_PRINT                    /* Python2 only */
    nullptr,                            /* tp_getattr */
    nullptr,                            /* tp_setattr */
    SST_TP_COMPARE(nullptr)             /* Python2 only */
    SST_TP_AS_SYNC                      /* Python3 only */
    nullptr,                            /* tp_repr */
    nullptr,                            /* tp_as_number */
    nullptr,                            /* tp_as_sequence */
    nullptr,                            /* tp_as_mapping */
    nullptr,                            /* tp_hash */
    nullptr,                            /* tp_call */
    nullptr,                            /* tp_str */
    nullptr,                            /* tp_getattro */
    nullptr,                            /* tp_setattro */
    nullptr,                            /* tp_as_buffer */
    Py_TPFLAGS_DEFAULT,                 /* tp_flags */
    "SST SubComponent",                 /* tp_doc */
    nullptr,                            /* tp_traverse */
    nullptr,                            /* tp_clear */
    SST_TP_RICH_COMPARE(compCompare)    /* Python3 only */
    0,                                  /* tp_weaklistoffset */
    nullptr,                            /* tp_iter */
    nullptr,                            /* tp_iternext */
    subComponentMethods,                /* tp_methods */
    nullptr,                            /* tp_members */
    nullptr,                            /* tp_getset */
    nullptr,                            /* tp_base */
    nullptr,                            /* tp_dict */
    nullptr,                            /* tp_descr_get */
    nullptr,                            /* tp_descr_set */
    0,                                  /* tp_dictoffset */
    (initproc)subCompInit,              /* tp_init */
    nullptr,                            /* tp_alloc */
    nullptr,                            /* tp_new */
    nullptr,                            /* tp_free */
    nullptr,                            /* tp_is_gc */
    nullptr,                            /* tp_bases */
    nullptr,                            /* tp_mro */
    nullptr,                            /* tp_cache */
    nullptr,                            /* tp_subclasses */
    nullptr,                            /* tp_weaklist */
    nullptr,                            /* tp_del */
    0,                                  /* tp_version_tag */
    SST_TP_FINALIZE                     /* Python3 only */
        SST_TP_VECTORCALL               /* Python3 only */
            SST_TP_PRINT_DEP            /* Python3.8 only */
};
#if PY_MAJOR_VERSION == 3
#if PY_MINOR_VERSION == 8
REENABLE_WARNING
#endif
#endif<|MERGE_RESOLUTION|>--- conflicted
+++ resolved
@@ -449,13 +449,8 @@
         PyErr_Clear();
         apply_to_children = 0;
         // Try list version
-<<<<<<< HEAD
-        argOK             = PyArg_ParseTuple(
-            args, "O!|O!i", &PyList_Type, &statList, &PyDict_Type, &statParamDict, &apply_to_children);
-=======
         argOK =
             PyArg_ParseTuple(args, "O!|O!i", &PyList_Type, &statList, &PyDict_Type, &statParamDict, &apply_to_children);
->>>>>>> 9b62f1e9
         if ( argOK ) Py_INCREF(statList);
     }
 
@@ -530,33 +525,6 @@
     return SST_ConvertToPythonLong(0);
 }
 
-<<<<<<< HEAD
-static PyMethodDef componentMethods[]
-    = { { "addParam", compAddParam, METH_VARARGS, "Adds a parameter(name, value)" },
-        { "addParams", compAddParams, METH_O, "Adds Multiple Parameters from a dict" },
-        { "setRank", compSetRank, METH_VARARGS, "Sets which rank on which this component should sit" },
-        { "setWeight", compSetWeight, METH_O, "Sets the weight of the component" },
-        { "addLink", compAddLink, METH_VARARGS, "Connects this component to a Link" },
-        { "getFullName", compGetFullName, METH_NOARGS, "Returns the full name of the component." },
-        { "getType", compGetType, METH_NOARGS, "Returns the type of the component." },
-        { "setStatisticLoadLevel", compSetStatisticLoadLevel, METH_VARARGS,
-          "Sets the statistics load level for this component" },
-        { "createStatistic", compCreateStatistic, METH_VARARGS,
-          "Create a Statistics in the component with optional parameters" },
-        { "enableAllStatistics", compEnableAllStatistics, METH_VARARGS,
-          "Enable all Statistics in the component with optional parameters" },
-        { "enableStatistic", compEnableStatistic, METH_VARARGS,
-          "Enable a statistic with a name and return a handle to it" },
-        { "enableStatistics", compEnableStatistics, METH_VARARGS,
-          "Enables Multiple Statistics in the component with optional parameters" },
-        { "setStatistic", compSetStatistic, METH_VARARGS, "Bind a statistic with name <name>" },
-        { "setSubComponent", compSetSubComponent, METH_VARARGS,
-          "Bind a subcomponent to slot <name>, with type <type>" },
-        { "setCoordinates", compSetCoords, METH_VARARGS,
-          "Set (X,Y,Z) coordinates of this component, for use with visualization" },
-        { "addGlobalParamSet", compAddGlobalParamSet, METH_O, "Add global parameter set to the component" },
-        { nullptr, nullptr, 0, nullptr } };
-=======
 static PyMethodDef componentMethods[] = {
     { "addParam", compAddParam, METH_VARARGS, "Adds a parameter(name, value)" },
     { "addParams", compAddParams, METH_O, "Adds Multiple Parameters from a dict" },
@@ -582,7 +550,6 @@
     { "addGlobalParamSet", compAddGlobalParamSet, METH_O, "Add global parameter set to the component" },
     { nullptr, nullptr, 0, nullptr }
 };
->>>>>>> 9b62f1e9
 
 #if PY_MAJOR_VERSION == 3
 #if PY_MINOR_VERSION == 8
@@ -674,29 +641,6 @@
     Py_TYPE(self)->tp_free((PyObject*)self);
 }
 
-<<<<<<< HEAD
-static PyMethodDef subComponentMethods[]
-    = { { "addParam", compAddParam, METH_VARARGS, "Adds a parameter(name, value)" },
-        { "addParams", compAddParams, METH_O, "Adds Multiple Parameters from a dict" },
-        { "addLink", compAddLink, METH_VARARGS, "Connects this subComponent to a Link" },
-        { "getFullName", compGetFullName, METH_NOARGS, "Returns the full name, after any prefix, of the component." },
-        { "getType", compGetType, METH_NOARGS, "Returns the type of the component." },
-        { "setStatisticLoadLevel", compSetStatisticLoadLevel, METH_VARARGS,
-          "Sets the statistics load level for this component" },
-        { "enableAllStatistics", compEnableAllStatistics, METH_VARARGS,
-          "Enable all Statistics in the component with optional parameters" },
-        { "enableStatistics", compEnableStatistics, METH_VARARGS,
-          "Enables Multiple Statistics in the component with optional parameters" },
-        { "enableStatistic", compEnableStatistic, METH_VARARGS,
-          "Enable a statistic with a name and return a handle to it" },
-        { "setStatistic", compSetStatistic, METH_VARARGS, "Reuse a statistic for the binding" },
-        { "setSubComponent", compSetSubComponent, METH_VARARGS,
-          "Bind a subcomponent to slot <name>, with type <type>" },
-        { "addGlobalParamSet", compAddGlobalParamSet, METH_O, "Add global parameter set to the component" },
-        { "setCoordinates", compSetCoords, METH_VARARGS,
-          "Set (X,Y,Z) coordinates of this component, for use with visualization" },
-        { nullptr, nullptr, 0, nullptr } };
-=======
 static PyMethodDef subComponentMethods[] = {
     { "addParam", compAddParam, METH_VARARGS, "Adds a parameter(name, value)" },
     { "addParams", compAddParams, METH_O, "Adds Multiple Parameters from a dict" },
@@ -718,7 +662,6 @@
       "Set (X,Y,Z) coordinates of this component, for use with visualization" },
     { nullptr, nullptr, 0, nullptr }
 };
->>>>>>> 9b62f1e9
 
 #if PY_MAJOR_VERSION == 3
 #if PY_MINOR_VERSION == 8
