// Copyright 2009-2021 NTESS. Under the terms
// of Contract DE-NA0003525 with NTESS, the U.S.
// Government retains certain rights in this software.
//
// Copyright (c) 2009-2021, NTESS
// All rights reserved.
//
// This file is part of the SST software package. For license
// information, see the LICENSE file in the top level directory of the
// distribution.

#ifndef SST_CORE_FROM_STRING_H
#define SST_CORE_FROM_STRING_H

#include <stdexcept>
#include <string>
#include <type_traits>

namespace SST {
namespace Core {

template <class T>
typename std::enable_if<std::is_integral<T>::value, T>::type
from_string(const std::string& input)
{
    if ( std::is_signed<T>::value ) {
        if ( std::is_same<int, T>::value ) { return std::stoi(input, nullptr, 0); }
        else if ( std::is_same<long, T>::value ) {
            return std::stol(input, nullptr, 0);
        }
        else if ( std::is_same<long long, T>::value ) {
            return std::stoll(input, nullptr, 0);
        }
        else { // Smaller than 32-bit
            return static_cast<T>(std::stol(input, nullptr, 0));
        }
    }
    else {
        if ( std::is_same<bool, T>::value ) {
            // valid pairs: true/false, t/f, yes/no, y/n, on/off, 1/0
            std::string transform(input);
            for ( auto& c : transform )
                c = std::tolower(c);
<<<<<<< HEAD
            if ( transform == "true" || transform == "t" || transform == "yes" || transform == "y" || transform == "on"
                 || transform == "1" ) {
                return true;
            }
            else if (
                transform == "false" || transform == "f" || transform == "no" || transform == "n" || transform == "off"
                || transform == "0" ) {
=======
            if ( transform == "true" || transform == "t" || transform == "yes" || transform == "y" ||
                 transform == "on" || transform == "1" ) {
                return true;
            }
            else if (
                transform == "false" || transform == "f" || transform == "no" || transform == "n" ||
                transform == "off" || transform == "0" ) {
>>>>>>> 9b62f1e9
                return false;
            }
            else {
                throw new std::invalid_argument("from_string: no valid conversion");
            }
        }
        else if ( std::is_same<unsigned long, T>::value ) {
            return std::stoul(input, nullptr, 0);
        }
        else if ( std::is_same<unsigned long long, T>::value ) {
            return std::stoull(input, nullptr, 0);
        }
        else { // Smaller than 32-bit
            return static_cast<T>(std::stoul(input, nullptr, 0));
        }
    }
}

template <class T>
typename std::enable_if<std::is_floating_point<T>::value, T>::type
from_string(const std::string& input)
{
    if ( std::is_same<float, T>::value ) { return stof(input); }
    else if ( std::is_same<double, T>::value ) {
        return stod(input);
    }
    else if ( std::is_same<long double, T>::value ) {
        return stold(input);
    }
    else { // make compiler happy
        return stod(input);
    }
}

template <class T>
typename std::enable_if<std::is_class<T>::value, T>::type
from_string(const std::string& input)
{
    static_assert(
        std::is_constructible<T, std::string>::value,
        "ERROR: from_string can only be used with integral and floating point types and with classes that have a "
        "constructor that takes a single string as input.\n");
    return T(input);
}

} // end namespace Core
} // end namespace SST

#endif // SST_CORE_FROM_STRING_H<|MERGE_RESOLUTION|>--- conflicted
+++ resolved
@@ -41,15 +41,6 @@
             std::string transform(input);
             for ( auto& c : transform )
                 c = std::tolower(c);
-<<<<<<< HEAD
-            if ( transform == "true" || transform == "t" || transform == "yes" || transform == "y" || transform == "on"
-                 || transform == "1" ) {
-                return true;
-            }
-            else if (
-                transform == "false" || transform == "f" || transform == "no" || transform == "n" || transform == "off"
-                || transform == "0" ) {
-=======
             if ( transform == "true" || transform == "t" || transform == "yes" || transform == "y" ||
                  transform == "on" || transform == "1" ) {
                 return true;
@@ -57,7 +48,6 @@
             else if (
                 transform == "false" || transform == "f" || transform == "no" || transform == "n" ||
                 transform == "off" || transform == "0" ) {
->>>>>>> 9b62f1e9
                 return false;
             }
             else {
