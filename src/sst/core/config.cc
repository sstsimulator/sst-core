--- conflicted
+++ resolved
@@ -627,13 +627,8 @@
 
     // Get configuration options from the user config
     std::vector<std::string>                          overrideConfigPaths;
-<<<<<<< HEAD
-    SST::Core::Environment::EnvironmentConfiguration* envConfig
-        = SST::Core::Environment::getSSTEnvironmentConfiguration(overrideConfigPaths);
-=======
     SST::Core::Environment::EnvironmentConfiguration* envConfig =
         SST::Core::Environment::getSSTEnvironmentConfiguration(overrideConfigPaths);
->>>>>>> 9b62f1e9
 
     std::string           fullLibPath  = libpath;
     std::set<std::string> configGroups = envConfig->getGroupNames();
