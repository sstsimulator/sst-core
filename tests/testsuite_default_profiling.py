--- conflicted
+++ resolved
@@ -71,11 +71,7 @@
 
         # Perform the test
         cmp_result = testing_compare_sorted_diff(testtype, checkfile, reffile)
-<<<<<<< HEAD
-        self.assertTrue(cmp_result, "Output/Compare file {0} does not match Reference File {1}".format(checkfile, reffile))
-=======
         if not cmp_result:
             diffdata = testing_get_diff_data(testtype)
             log_failure(diffdata)
-        self.assertTrue(cmp_result, "Output/Compare file {0} does not match Reference File {1}".format(outfile, reffile))
->>>>>>> 091e985a
+        self.assertTrue(cmp_result, "Output/Compare file {0} does not match Reference File {1}".format(checkfile, reffile))